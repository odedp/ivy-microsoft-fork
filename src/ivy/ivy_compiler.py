--- conflicted
+++ resolved
@@ -479,15 +479,10 @@
 
 def ivy_load_file(f,**kwargs):
     decls = read_module(f)
-<<<<<<< HEAD
-    ivy_compile(ag,decls)
-
-def ivy_from_string(string):
-    ag = ivy_new()
+    ivy_compile(decls,**kwargs)
+
+def ivy_from_string(string,**kwargs):
     import StringIO
     sio = StringIO.StringIO(string)
-    ivy_load_file(sio,ag)
-    return ag
-=======
-    ivy_compile(decls,**kwargs)
->>>>>>> 943787e6
+    ivy_load_file(sio,**kwargs)
+    return ivy_new()