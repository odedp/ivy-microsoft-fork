--- conflicted
+++ resolved
@@ -304,10 +304,6 @@
     for action in actions:
         mixins = mod.mixins[action]
         mixers = iu.topological_sort(list(set(m.mixer() for m in mixins)),arcs)
-<<<<<<< HEAD
-=======
-#        iu.dbg('mixers')
->>>>>>> 0107f4d6
         keymap = dict((x,y) for y,x in enumerate(mixers))
         key = lambda m: keymap[m.mixer()]
         before = sorted([m for m in mixins if isinstance(m,ivy_ast.MixinBeforeDef)],key=key)
