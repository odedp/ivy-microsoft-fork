#
# Copyright (c) Microsoft Corporation. All Rights Reserved.
#
""" Functions for manipluating transition relations as two-vocabulary formulas

Updates represent the semantics of actions and states.  Both kinds of
updates have a set of modified symbols. The difference is that action
style uses "new" versions of the symbols to represent the post-state,
while state style uses "old" version to represent the pre-state. In a
"pure" state, the modifies set is "all" and the "old" symbols are not
referred to. That is, a pure state says nothing about the initial
condition. On the other hand, the state of a procedure is
"impure". The initial state of a procedure has an empty modifies set,
meaning mean the current values are all equal to the initial values.

An update is represented as a triple (mod,tr,pre) where mod is a list
of modified symbols (or "all") and tr is a two-vocabulary transition
relation, and pre is a one-vocabulary precondition. The precondition
is stated in the negative, so that an action *fails* in a state s if
st /\ axioms /\ pre is satisfiable. The tr and pre are both implicitly
existentially quantified over the skolem symbols.

Because pre is negative, we say that an action a = (mod_a,tr_a,pre_a)
*refines* (is a safe replacement for) an action b = (mod_b,tr_b,pre_b)
when pre_a => pre_b and frame(mod_a) /\ tr_a => frame(mod_b) /\
tr_b. Here, frame(S), where S is a set of symbols, is the condition
that all symbols *not* in S are preserved.

"""

from ivy_utils import UniqueRenamer, union_to_list, list_union, list_diff, IvyError, inverse_map, compose_maps, pretty
from ivy_logic import Variable, Constant, Literal, Atom, Not, And, Or,App, RelationSort, Definition, is_prenex_universal
from ivy_logic_utils import used_symbols_clauses, rename_clauses, clauses_using_symbols, simplify_clauses,\
    used_variables_clauses, used_constants_clauses, substitute_constants_clause, substitute_constants_clauses, constants_clauses,\
    relations_clauses, eq_lit, condition_clauses, or_clauses, and_clauses, false_clauses, true_clauses,\
    formula_to_clauses, clauses_to_formula, formula_to_clauses_tseitin, is_ground_clause, \
    relations_clause, Clauses, sym_inst, negate_clauses, negate
from ivy_solver import unsat_core, clauses_imply, clauses_imply_formula, clauses_sat, clauses_case, get_model_clauses, clauses_model_to_clauses, get_small_model
import ivy_logic
import ivy_logic_utils as lu
from logic_util import is_tautology_equality


def new(sym):
    """ Return the "new" version of symbol "sym", that is, the one
    representing "sym" in the post_state.
    """
    return sym.prefix('new_')

def is_new(sym):
    return sym.startswith('new_')

def new_of(sym):
    return sym.drop_prefix('new_')

def old(sym):
    """ Return the "old" version of symbol "sym", that is, the one
    representing "sym" in the pre_state.
    """
    return sym.prefix('old_')

def is_old(sym):
    return sym.startswith('old_')

def old_of(sym):
    return sym.drop_prefix('old_')

def rename(sym,rn):
    return sym.rename(rn)

def is_skolem(sym):
    """
    Symbols with __ in them in the TR are considerd to be implicitly existentially quantified.
    """
    return sym.contains('__')

def null_update():
    return ([],true_clauses(),false_clauses())

def pure_state(clauses):
    return (None,clauses,false_clauses())

def is_pure_state(state):
    return state[0] == None

def top_state():
    return pure_state(true_clauses())

def bottom_state():
    return pure_state(false_clauses())

def state_postcond(state):
    return state[1]

def state_precond(state):
    return state[2]

def state_to_action(update):
    """ convert from the "state" style to the "action" style """
    updated,postcond,pre = update
    postcond,pre = clausify(postcond), clausify(pre)
    renaming = dict()
    for s in updated:
        renaming[s] = new(s)
    for s in used_symbols_clauses(postcond):
        if is_old(s):
            renaming[s] = old_of(s)
    return (updated,rename_clauses(postcond,renaming),pre)

def action_to_state(update):
    """ convert from the "action" style to the "state" style """
    updated,tr,pre = update
    renaming = dict()
    for s in updated:
        renaming[s] = old(s)
    for s in used_symbols_clauses(tr):
        if is_new(s):
            renaming[s] = new_of(s)
    return (updated,rename_clauses(tr,renaming),pre)

def update_frame_constraint(update,relations):
    """ Return a clause list constraining all updated symbols
    to keep their previous values """
    clauses = []
    for sym in update[0]:
        if sym in relations:
            arity = relations[sym]
            vs = [Variable("V{}".format(i)) for i in range(0,arity)]
            lit1 = Literal(1,Atom(sym,vs))
            lit2 = Literal(1,Atom(new(sym),vs))
            clauses += [[~lit1,lit2],[lit1,~lit2]]
        else:
            clauses.append([eq_lit(Constant(sym),Constant(new(sym)))])
    return Clauses(clauses)


def frame_def(sym,op):
    """ Add the condition that sym remains unchanged to a
    transition relation (using op = {new,old})"""
    lhs = sym_inst(op(sym) if op is new else sym)
    rhs = sym_inst(sym if op is new else op(sym))
    dfn = Definition(lhs,rhs)
    return dfn

def frame(updated,relations,op):
    """ Return a clause list constraining all updated symbols
    to keep their op values, for op = new,old """
    return Clauses([],[frame_def(sym,op) for sym in updated])

def symbol_frame_cond(sym,sig):
    """ Return transition relation implying that sym remains unchanged """
    return Clauses([],[frame_def(sym,new)])

def frame_update(update,in_scope,sig):
    """ Modify an update so all symbols in "in_scope" are on the
    update list, preserving semantics.
    """
    updated,clauses,pre = update
    moded = set(updated)
    dfns = []
    for sym in in_scope:
        if sym not in moded:
            updated.append(sym)
            dfns.append(frame_def(sym,new))
    return (updated,and_clauses(clauses,Clauses([],dfns)),pre)

def diff_frame(updated1,updated2,relations,op):
    if updated1 == None or updated2 == None: return Clauses([])
    updated = list_diff(updated2,updated1)
    return frame(updated,relations,op)

def updated_join(updated1,updated2):
    if updated1 == None or updated1 == None: return None
    return list_union(updated1,updated2)

def join(s1,s2,relations,op):
    u1,c1,p1 = s1
    u2,c2,p2 = s2
    df12 = diff_frame(u1,u2,relations,op)
    df21 = diff_frame(u2,u1,relations,op)
    c1 = and_clauses(c1,df12)
    c2 = and_clauses(c2,df21)
    p1 = and_clauses(p1,df12)
    p2 = and_clauses(p2,df21)
    u = updated_join(u1,u2)
    c = or_clauses(c1,c2)
    p = or_clauses(p1,p2)
    return (u,c,p)

class CounterExample(object):
    def __init__(self,clauses):
        self.clauses = clauses
    def __nonzero__(self):
        return False

def clauses_imply_formula_cex(clauses,fmla):
    if clauses_imply_formula(clauses,fmla):
        return True
    return CounterExample(conjoin(clauses,negate_clauses(formula_to_clauses(fmla))))

def implies(s1,s2,axioms,relations,op):
    u1,c1,p1 = s1
    u2,c2,p2 = s2
    if u1 == None and u2 != None:
        return False
#    print "c1: {}".format(c1)
#    print "axioms: {}".format(axioms)
#    print "df: {}".format(diff_frame(u1,u2,relations,op))
    c1 = and_clauses(c1,axioms,diff_frame(u1,u2,relations,op))
    if isinstance(c2,Clauses):
        if not c2.is_universal_first_order() or not p2.is_universal_first_order():
            return False
        c2 = and_clauses(c2,diff_frame(u2,u1,relations,op))
        return clauses_imply(p1,p2) and clauses_imply(c1,c2)
    else:
        if not is_prenex_universal(c2) or not is_prenex_universal(p2):
            return False
        c2 = And(c2,clauses_to_formula(diff_frame(u2,u1,relations,op)))
        return clauses_imply_formula_cex(p1,p2) and clauses_imply_formula_cex(c1,c2)

def implies_state(s1,s2,axioms,relations):
    return implies(s1,s2,axioms,relations,old)

def implies_action(s1,s2,axioms,relations):
    return implies(s1,s2,axioms,relations,new)

def join_state(s1,s2,relations):
    return join(clausify_state(s1),clausify_state(s2),relations,old)

def join_action(s1,s2,relations):
    return join(s1,s2,relations,new)

def condition_update_on_fmla(update,fmla,relations):
    """Given an update, return an update conditioned on fmla. Maybe an "else" would
    be useful too :-).
    """
    updated,if_clauses,if_pre = update
    else_clauses = update_frame_constraint(update,relations)
    if_clauses = condition_clauses(if_clauses,fmla)
    else_clauses = condition_clauses(else_clauses,Not(fmla))
##    print "if_clauses: %s" % if_clauses
##    print "else_clauses: %s" % else_clauses
    return updated,(and_clauses(if_clauses,else_clauses)),if_pre

def rename_distinct(clauses1,clauses2):
    """ rename skolems in clauses1 so they don't occur in clauses2.
    """
#    print "rename_distinct clauses1 = {}".format(clauses1)
#    print "rename_distinct clauses2 = {!r}".format(clauses2)
    used1 = used_symbols_clauses(clauses1)
    used2 = used_symbols_clauses(clauses2)
    rn = UniqueRenamer('',used2)
    map1 = dict()
    for s in used1:
        if is_skolem(s):
            map1[s] = rename(s,rn)
    return rename_clauses(clauses1,map1)

# TODO: this will be quadratic for chains of updates

def compose_updates(update1,axioms,update2):
    updated1, clauses1, pre1 = update1
    updated2, clauses2, pre2 = update2
    clauses2 = rename_distinct(clauses2,clauses1)
    pre2 = rename_distinct(pre2,clauses1)
#    print "clauses2 = {}".format(clauses2)
    us1 = set(updated1)
    us2 = set(updated2)
    mid = us1.intersection(us2)
    mid_ax = clauses_using_symbols(mid,axioms)
    used = used_symbols_clauses(and_clauses(clauses1,clauses2))
    rn = UniqueRenamer('__m_',used)
    map1 = dict()
    map2 = dict()
    for v in updated1:
        map2[v] = new(v)
    for mv in mid:
        mvf = rename(mv,rn)
        map1[new(mv)] = mvf
        map2[mv] = mvf
    clauses1 = rename_clauses(clauses1,map1)
    new_clauses = and_clauses(clauses1, rename_clauses(and_clauses(clauses2,mid_ax),map2))
    new_updated = list(us1.union(us2))
#    print "pre1 before = {}".format(pre1)
    pre1 = and_clauses(pre1,diff_frame(updated1,updated2,None,new))  # keep track of post-state of assertion failure
#    print "pre1 = {}".format(pre1)
    new_pre = or_clauses(pre1,and_clauses(clauses1,rename_clauses(and_clauses(pre2,mid_ax),map2)))
#    print "new_pre = {}".format(new_pre)
    return (new_updated,new_clauses,new_pre)

def exist_quant_map(syms,clauses):
    used = used_symbols_clauses(clauses)
    rn = UniqueRenamer('__',used)
    map1 = dict()
    for s in syms:
        map1[s] = rename(s,rn)
    return map1,rename_clauses(clauses,map1)

def exist_quant(syms,clauses):
    map1,res = exist_quant_map(syms,clauses)
    return res

def conjoin(clauses1,clauses2):
    """ Conjoin clause sets, taking into account skolems """
    return and_clauses(clauses1,rename_distinct(clauses2,clauses1))

def constrain_state(upd,fmla):
    return (upd[0],and_clauses(upd[1],formula_to_clauses(fmla)),upd[2])

def hide(syms,update):
    syms = set(syms)
    syms.update(new(s) for s in update[0] if s in syms)
    new_updated = [s for s in update[0] if s not in syms]
    new_tr = exist_quant(syms,update[1])
    new_pre = exist_quant(syms,update[2])
    return (new_updated,new_tr,new_pre)

def hide_state(syms,update):
    syms = set(syms)
    if update[0] != None:
        syms.update(old(s) for s in update[0] if s in syms)
        new_updated = [s for s in update[0] if s not in syms]
    else:
        new_updated = None
    new_tr = exist_quant(syms,update[1])
    new_pre = exist_quant(syms,update[2])
    return (new_updated,new_tr,new_pre)

def hide_state_map(syms,update):
    syms = set(syms)
    if update[0] != None:
        syms.update(old(s) for s in update[0] if s in syms)
        new_updated = [s for s in update[0] if s not in syms]
    else:
        new_updated = None
    trmap,new_tr = exist_quant_map(syms,update[1])
    new_pre = exist_quant(syms,update[2])
    return trmap, (new_updated,new_tr,new_pre)

def subst_action(update,subst):
    print subst
    syms = dict(subst.iteritems())
    syms.update((new(s),new(syms[s])) for s in update[0] if s in syms)
    print syms
    new_updated = [subst.get(s,s) for s in update[0]]
    new_tr = rename_clauses(update[1],syms)
    new_pre = rename_clauses(update[2],syms)
    return (new_updated,new_tr,new_pre)

def forward_image_map(pre_state,axioms,update):
    updated, clauses, _precond = update
#    print "transition_relation: {}".format(clauses)
    pre_ax = clauses_using_symbols(updated,axioms)
    pre = conjoin(pre_state,pre_ax)
    map1,res = exist_quant_map(updated,conjoin(pre,clauses))
    res = rename_clauses(res, dict((new(x),x) for x in updated))
##    print "before simp: %s" % res
    # res = simplify_clauses(res)
    return map1,res

def forward_image(pre_state,axioms,update):
    map1,res = forward_image_map(pre_state,axioms,update)
    return res

def action_failure(action):
    upd,tr,pre = action
    print "action_failure upd: {}".format([str(x) for x in upd])
    return upd,pre,true_clauses()

class ActionFailed(Exception):
    def __init__(self,clauses,trans):
        self.clauses = clauses
        self.trans = trans

def clausify(f):
    return f if isinstance(f,Clauses) else formula_to_clauses(f)

def clausify_state(s):
    upd,tr,pre = s
    return (upd,clausify(tr),clausify(pre))


def remove_taut_eqs_clauses(clauses):
   return Clauses(
                [f for f in clauses.fmlas if not is_tautology_equality(f)],
                clauses.defs
            )

def extract_pre_post_model(clauses,model,updated):
    renaming = dict((v,new(v)) for v in updated)
    ignore = lambda s: s.is_skolem() or is_new(s)
    pre_clauses = clauses_model_to_clauses(clauses,ignore = ignore,model = model,numerals=False)
    ignore = lambda s: s.is_skolem() or (not is_new(s) and s in renaming)
    post_clauses = clauses_model_to_clauses(clauses,ignore = ignore,model = model,numerals=False)
    post_clauses = rename_clauses(post_clauses,inverse_map(renaming))
    return map(remove_taut_eqs_clauses,(pre_clauses,post_clauses))

def compose_state_action(state,axioms,action, check=True):
    """ Compose a state and an action, returning a state """
#    print "state: {}".format(state)
#    print "action: {}".format(action)
    su,sc,sp = state
    au,ac,ap = action
    sc,sp = clausify(sc),clausify(sp)
    if check:
        pre_test = and_clauses(and_clauses(sc,ap),axioms)
        model = small_model_clauses(pre_test)
        if model != None:
            trans = extract_pre_post_model(pre_test,model,au)
            post_updated = [new(s) for s in au]
            pre_test = exist_quant(post_updated,pre_test)
            raise ActionFailed(pre_test,trans)
    if su != None:      # none means all moded
        ssu = set(su) # symbols already modified in state
        rn = dict((x,old(x)) for x in au if x not in ssu)
        sc = rename_clauses(sc,rn)
        ac = rename_clauses(ac,rn)
        su = list(su)
        union_to_list(su,au)
    img = forward_image(sc,axioms,action)
##    print "compose: {}".format((su,img,sp))
    return (su,img,sp)


def reverse_image(post_state,axioms,update):
    updated, clauses, _precond = update
    post_ax = clauses_using_symbols(updated,axioms)
    post_clauses = conjoin(post_state,post_ax)
    post_clauses = rename_clauses(post_clauses, dict((x,new(x)) for x in updated))
    post_updated = [new(s) for s in updated]
    res = exist_quant(post_updated,conjoin(clauses,post_clauses))
#    res = simplify_clauses(res)
    return res

def interpolant(clauses1,clauses2,axioms,interpreted):
#    print "interpolant clauses1={} clauses2={}".format(clauses1,clauses2)
#    print "axioms = {}".format(axioms)
    foo = and_clauses(clauses1,axioms)
    clauses2 = simplify_clauses(clauses2)
    core = unsat_core(clauses2,foo)
    if core == None:
        return None
#    print "core: %s" % core
    return core, interp_from_unsat_core(clauses2,foo,core,interpreted)

def forward_interpolant(pre_state,update,post_state,axioms,interpreted):
    return interpolant(forward_image(pre_state,axioms,update),post_state,axioms,interpreted)

def reverse_interpolant_case(post_state,update,pre_state,axioms,interpreted):
    pre = reverse_image(post_state,axioms,update)
    pre_case = clauses_case(pre)
##    print "pre_case1: {}".format(pre_case)
    pre_case = [cl for cl in pre_case if len(cl) <= 1
                                         and is_ground_clause(cl)
                                         and not any(is_skolem(r) for r,n in relations_clause(cl))]
##    print "pre_case2: {}".format(pre_case)
    return interpolant(pre_state,pre_case,axioms,interpreted)

def interpolant_case(pre_state,post,axioms,interpreted):
#    print "interpolant_case: before clauses_case"
#    print "interpolant_case post: {}".format(post)
    post_case = clauses_case(post)
#    print "interpolant_case: after clauses_case"
##    print "post_case1: {}".format(post_case)
    post_case = Clauses([cl for cl in post_case.clauses
                         if len(cl) <= 1
                         and is_ground_clause(cl)
                         and not any(is_skolem(r) for r,n in relations_clause(cl))])
#    print "interpolant_case: after filtering"
#    print "post_case2: {}".format(post_case)
    return interpolant(pre_state,post_case,axioms,interpreted)

def interp_from_unsat_core(clauses1,clauses2,core,interpreted):
    used_syms = used_symbols_clauses(core)
    vars = used_variables_clauses(core)
    if vars:
#        print "interpolant would require skolem constants"
        return None
    core_consts = used_constants_clauses(core)
    clauses2_consts = used_constants_clauses(clauses2)
#    print "interp_from_unsat_core core_consts = {}".format(map(str,core_consts))
#    print "interp_from_unsat_core clauses2_consts = {}".format(map(str,clauses2_consts))
    renaming = dict()
    i = 0
    for v in core_consts:
        if v not in clauses2_consts or v.is_skolem(): # and v not in interpreted:
            renaming[v] = Variable('V' + str(i),Constant(v).get_sort())
            i += 1
#    print "interp_from_unsat_core core = {}".format(core)
#    print "interp_from_unsat_core renaming = {}".format(renaming)
    renamed_core = substitute_constants_clauses(core,renaming)
#    print "interp_from_unsat_core renamed_core = {}".format(renamed_core)
    res = simplify_clauses(Clauses([Or(*[negate(c) for c in renamed_core.fmlas])]))
#    print "interp_from_unsat_core res = {}".format(res)
    return res

def small_model_clauses(cls):
    # Don't try to shrink the integers!
    return get_small_model(cls,ivy_logic.uninterpreted_sorts(),[])

class History(object):
    """ A history is a symbolically represented sequence of states. """
    def __init__(self,state,maps = []):
        """ state is the initial state of the history """
#        print "init: {}".format(state)
        update,clauses,pre = state
        assert update == None and pre.is_false()
        self.maps = maps     # sequence of symbol renamings resulting from forward images
        self.post = clauses  # characteristic formula of the history


    def forward_step(self,axioms,update):
        """ This is like forward_image on states, but records the
        symbol renaming used in the forward image. The list of
        renamings is used to reconstruct the state symbols at previous
        times in the history. A new history after forward step is
        returned. """
#        print "step: pre = {}, axioms = {}, update = {}".format(self.post,axioms,update)
        map1,res = forward_image_map(self.post,axioms,update)
        return History(pure_state(res),self.maps + [map1])

    def assume(self,clauses):
        """ Returns a new history in which the final state is constrainted to
        satisfy "clauses"."""
#        print "assume post: {}".format(self.post)
#        print "assume: {}".format(clauses)
        if isinstance(clauses,tuple):  # a pure state
            assert is_pure_state(clauses)
            clauses = clauses[1]
        clauses = rename_distinct(clauses,self.post) # TODO: shouldn't be needed
        return History(pure_state(and_clauses(self.post,clauses)),self.maps)

    def ignore(self,s,img,renaming):
        res = not(s in img or not s.is_skolem() and s not in renaming)
#        print "ignore: {} = {}".format(s,res)
        return res

    def satisfy(self, axioms, _get_model_clauses=None):
        """ Produce a state sequence if the symbolic history contains
        one. Returns the sort universes and a sequence of states, or
        None if the history is vacuous. """

        if _get_model_clauses is None:
            _get_model_clauses = small_model_clauses

        print "axioms: {}".format(axioms)

        # A model of the post-state embeds a valuation for each time
        # in the history.
        post = and_clauses(self.post,axioms)
        print "post: {}".format(post)
        print "bounded check {"
        model = _get_model_clauses(post)
        print "} bounded check"
        if model == None:
#            print "core = {}".format(unsat_core(post,true_clauses()))
            return None

        # we reconstruct the sub-model for each state composing the
        # recorded renamings in reverse order. Here "renaming" maps
        # symbols representing a past time onto current time skolems
        renaming,states,maps = {},[],reversed(self.maps)
        while True:
            # ignore all symbols except those representing the given past time
            img = set(renaming[s] for s in renaming if not s.is_skolem())
            ignore = lambda s: self.ignore(s,img,renaming)
            # get the sub-mode for the given past time as a formula
            clauses = clauses_model_to_clauses(post,ignore = ignore, model = model, numerals=False)
            # map this formula into the past using inverse map
            clauses = rename_clauses(clauses,inverse_map(renaming))
            # remove tautology equalities, TODO: not sure if this is correct here
            clauses = Clauses(
                [f for f in clauses.fmlas if not is_tautology_equality(f)],
                clauses.defs
            )
            states.append(clauses)
            try:
                # update the inverse map by composing it with inverse
                # of the next renaming (in reverse order)
                renaming = compose_maps(next(maps),renaming)
            except StopIteration:
                break
<<<<<<< HEAD
        uvs = model.universes(numerals=True)
        print "uvs: {}".format(uvs)
        return uvs, [pure_state(clauses) for clauses in reversed(states)]
=======
        return model.universes(numerals=False), [pure_state(clauses) for clauses in reversed(states)]
>>>>>>> 97e81040
<|MERGE_RESOLUTION|>--- conflicted
+++ resolved
@@ -38,6 +38,7 @@
 from ivy_solver import unsat_core, clauses_imply, clauses_imply_formula, clauses_sat, clauses_case, get_model_clauses, clauses_model_to_clauses, get_small_model
 import ivy_logic
 import ivy_logic_utils as lu
+import ivy_utils as iu
 from logic_util import is_tautology_equality
 
 
@@ -389,9 +390,9 @@
 def extract_pre_post_model(clauses,model,updated):
     renaming = dict((v,new(v)) for v in updated)
     ignore = lambda s: s.is_skolem() or is_new(s)
-    pre_clauses = clauses_model_to_clauses(clauses,ignore = ignore,model = model,numerals=False)
+    pre_clauses = clauses_model_to_clauses(clauses,ignore = ignore,model = model,numerals=use_numerals())
     ignore = lambda s: s.is_skolem() or (not is_new(s) and s in renaming)
-    post_clauses = clauses_model_to_clauses(clauses,ignore = ignore,model = model,numerals=False)
+    post_clauses = clauses_model_to_clauses(clauses,ignore = ignore,model = model,numerals=use_numerals())
     post_clauses = rename_clauses(post_clauses,inverse_map(renaming))
     return map(remove_taut_eqs_clauses,(pre_clauses,post_clauses))
 
@@ -565,7 +566,7 @@
             img = set(renaming[s] for s in renaming if not s.is_skolem())
             ignore = lambda s: self.ignore(s,img,renaming)
             # get the sub-mode for the given past time as a formula
-            clauses = clauses_model_to_clauses(post,ignore = ignore, model = model, numerals=False)
+            clauses = clauses_model_to_clauses(post,ignore = ignore, model = model, numerals=use_numerals())
             # map this formula into the past using inverse map
             clauses = rename_clauses(clauses,inverse_map(renaming))
             # remove tautology equalities, TODO: not sure if this is correct here
@@ -580,10 +581,10 @@
                 renaming = compose_maps(next(maps),renaming)
             except StopIteration:
                 break
-<<<<<<< HEAD
-        uvs = model.universes(numerals=True)
+        uvs = model.universes(numerals=use_numerals())
         print "uvs: {}".format(uvs)
         return uvs, [pure_state(clauses) for clauses in reversed(states)]
-=======
-        return model.universes(numerals=False), [pure_state(clauses) for clauses in reversed(states)]
->>>>>>> 97e81040
+
+
+def use_numerals():
+    return iu.use_numerals.get()