#
# Copyright (c) Microsoft Corporation. All Rights Reserved.
#
#TODO: get z3 references out of this file
#TODO: the import *'s are creating conflicts
<<<<<<< HEAD

from ivy_logic import Variable,sig,EnumeratedSort,UninterpretedSort,all_symbols,Equals,And
import ivy_logic as il
import  ivy_logic_utils as ilu
=======
import z3
from ivy_logic import Literal,Atom,Variable,Constant,Symbol,App,EnumeratedSort,equals,RelationSort,UninterpretedSort
from ivy_solver import *
from ivy_logic_utils import to_clause,to_literal,to_atom,used_constants_clauses,used_unary_relations_clauses,\
         rename_clause, substitute_clause, is_equality_lit, eq_lit, substitute_lit, is_taut_equality_lit,\
         unused_constant, used_symbols_clauses, used_symbols_clause, used_symbols_ast, used_unary_functions_clauses, used_functions_clauses,\
         has_enumerated_sort, var_to_skolem, used_variables_in_order_clauses, used_variables_in_order_clause,\
         substitute_clauses, substitute_constants_clause, clauses_to_formula, dual_clauses, true_clauses, and_clauses, Clauses, clause_to_formula
>>>>>>> 943787e6
import functools
from collections import defaultdict
import concept as co
import concept_interactive_session as cis
from dot_layout import dot_layout
from cy_elements import CyElements

# This creates a concept from a formula with free variables, using the
# variables in alphabetical order.  A canonical concept name is
# generated from the formula.

def concept_from_formula(fmla):
    vs = sorted(list(ilu.used_variables_ast(fmla)),key=str)
    name = (','.join(str(v) + ':' + str(v.sort) for v in vs)
            + '.' + str(fmla))
    return co.Concept(name,vs,fmla)

def add_domain_concept(concepts,con,kind=None):
    arity = con.arity
    name = con.name
    if 1 <= arity and arity <= 2:
        kind = kind or ('node_labels' if arity==1 else 'edges')
        concepts[name] = con
        concepts[kind].append(name)
 
def add_domain_concept_fmla(concepts,fmla,kind=None):
    con = concept_from_formula(fmla)
    add_domain_concept(concepts,con,kind)
    return con

def empty_concepts():
    concepts = co.ConceptDict()
    concepts['nodes'] = []
    concepts['node_labels'] = []
    concepts['edges'] = []
    concepts['enum'] = []
    concepts['enum_case'] = []
    return concepts

def make_concept_domain(concepts):
    combinations = co.get_standard_combinations() + [('enum','node_necessarily','nodes','enum')]
    return co.ConceptDomain(concepts, co.get_standard_combiners(), combinations)
    
# This creates the default initial concept graph, with one
# node for each sort.

def initial_concept_domain(sorts):

    concepts = empty_concepts()

    # add one node for each sort
    for sort in sorts:
        X = Variable('X', sort)
        add_domain_concept_fmla(concepts,Equals(X,X),kind='nodes')
        
    return make_concept_domain(concepts)

# This is a concept set for t erm of enumerated type. 

class enum_concepts(co.ConceptSet,list):
    def __init__(self,name,variables,formula):
        list.__init__(self)
        self.name = name
        self.variables = variables
        self.formula = formula

# This creates concepts and concept sets from the signature. 

def concepts_from_sig(symbols,concepts):

    for c in sorted(symbols,key=str):

        dom,rng = c.sort.dom,c.sort.rng

        if il.is_enumerated_sort(rng):
            # TODO: we have no way to display enumerated constants
            if len(dom) in [1,2]:
                vs = [Variable(n,s) for n,s in zip(['X','Y'],dom)]
                ec = concept_from_formula(c(*vs))
                concepts['enum'].append(ec.name)
                concepts[ec.name] = enum_concepts(ec.name,vs,c(*vs))
                for cons in rng.constructors:
                    c1 = add_domain_concept_fmla(concepts,Equals(c(*vs),cons),kind='enum_case')
                    concepts[ec.name].append(c1.name)

        elif il.is_boolean_sort(rng):
            # TODO: we have no way to display boolean constants
            if len(dom) in [1,2]:
                vs = [Variable(n,s) for n,s in zip(['X','Y'],dom)]
                add_domain_concept_fmla(concepts,c(*vs))

        elif il.is_first_order_sort(rng):
            if len(dom) == 0:
                add_domain_concept_fmla(concepts,Equals(Variable('X', rng),c))
            elif len(dom == 1):
                fmla = Equals(c(Variable('X', dom[0])),Variable('Y', rng))
                add_domain_concept_fmla(concepts,fmla)
    
# replace the signature concepts in a concept domain

def replace_concept_domain_vocabulary(concept_domain,symbols):

    concepts = empty_concepts()

    # keep all the old nodes

    old_concepts = concept_domain.concepts
    for node in old_concepts['nodes']:
        concepts['nodes'].append(node)
        concepts[node] = old_concepts[node]

    # add concepts from the signature

    concepts_from_sig(symbols,concepts)

    return make_concept_domain(concepts)

def witness_concept(c):
    return concept_from_formula(Equals(Variable('X', c.sort),c))


# These define the checkbox controls
# TODO: these should be exported to the UI

_edge_display_classes = ['all_to_all', 'edge_unknown', 'none_to_none']
_edge_display_checkboxes = _edge_display_classes + ['transitive']
_node_label_display_checkboxes = ['node_necessarily', 'node_maybe', 'node_necessarily_not']

class Option(object):
    def __init__(self,val=False):
        self.val = True if val else False
    @property
    def value(self):
        return self.val

def get_shape(concept_name):
    return 'octagon'

def get_transitive_reduction(widget, a, edges):
    """
    Return a list of (edge, source, target) of edges that should not
    be displayed due to transitive reduction (also reflexive reduction).
    """

    # filter only all_to_all edges for which transitive reduction is turned on
    edges = [x for x in edges if
             widget.edge_display_checkboxes[x[0]]['transitive'].value and
             a[('edge_info', 'all_to_all') + x]]

    # first hide all self edges
    result = [x for x in edges if x[1] == x[2]]
    edges = [x for x in edges if x[1] != x[2]]

    by_source = defaultdict(list)
    for edge, source, target in edges:
        by_source[(edge, source)].append(target)

    for edge, x, y in edges:
        for z in by_source[(edge, y)]:
            result.append((edge, x, z))

    return frozenset(result)

def render_concept_graph(widget):
    """
    Render the result of concept_alpha to an annotated graph.

    The graph is represented using Python objects compatible with
    Cytoscape's JSON format.

    TODO: maybe this should be a method of ConceptSessionWidget
    """

    concept_session = widget.concept_session

    a = dict(concept_session.abstract_value)
    domain = concept_session.domain

    # treat custom_edge_info and custom_node_label
    custom = set()
    for tag in a.keys():
        if tag[0].startswith('custom_'):
            not_custom_tag = (tag[0][len('custom_'):],) + tag[1:]
            a[not_custom_tag] = a[tag]
            custom.add(tag[2:])

    # get information from the abstract value
    nodes = set()
    node_labels = set()
    edges = set()
    for tag in a:
        if tag[0] == 'node_info':
            nodes.add(tag[2])
        elif tag[0] == 'edge_info':
            nodes.add(tag[3])
            nodes.add(tag[4])
            edges.add(tag[2:])
        elif tag[0] == 'node_label':
            nodes.add(tag[2])
            node_labels.add(tag[3])
    nodes = sorted(nodes)
    node_labels = sorted(node_labels)
    edges = sorted(edges)

    g = CyElements()

    # add nodes
    non_existing_nodes = set()
    for node in nodes:
        if a[('node_info', 'none', node)]:
            non_existing_nodes.add(node)
            classes = ['non_existing']
            class_disp = 'non existing'
        elif a[('node_info', 'at_least_one', node)] and a[('node_info', 'at_most_one', node)]:
            classes = ['exactly_one']
            class_disp = 'exactly one'
        elif a[('node_info', 'at_least_one', node)]:
            classes = ['at_least_one']
            class_disp = 'at least one'
        elif a[('node_info', 'at_most_one', node)]:
            classes = ['at_most_one']
            class_disp = 'at most one'
        else:
            classes = ['node_unknown']
            class_disp = 'maybe non existing, maybe more than one'

        possible_splits = []
        label_lines = []
        for label_name in node_labels:
            if ('node_label', 'node_necessarily', node, label_name) not in a:
                # label not present, probably not well sorted, skip
                continue
            possible_splits.append(label_name)
            if a[('node_label', 'node_necessarily', node, label_name)]:
                k = 'node_necessarily'
            elif a[('node_label', 'node_necessarily_not', node, label_name)]:
                k = 'node_necessarily_not'
            else:
                k = 'node_maybe'
            if (widget.node_label_display_checkboxes[label_name][k].value is False and
                (node, label_name) not in custom):
                # don't add invisible labels
                continue
            lab = widget.concept_label(domain.concepts[label_name])
            if k == 'node_maybe':
                lab += '?'
            elif k == 'node_necessarily_not':
                lab = '~' + lab
            label_lines.append(lab)

        disp = widget.node_label(domain.concepts[node])
        label = '\n'.join([disp] + label_lines)
        info = '\n'.join(
            [
                node,
                str(domain.concepts[node]),
                class_disp,
            ] +
            label_lines
        )
        
        cluster = domain.concepts[node].sort.name


        if hasattr(widget, 'apply_structure_renaming'):
            label = widget.apply_structure_renaming(label)
            info = widget.apply_structure_renaming(info)
            actions = [
                (widget.apply_structure_renaming(action[0]), ) + tuple(action[1:])
                for action in actions
            ]

        shape = get_shape(node)

        g.add_node(
            obj=node,
            label=label,
            classes=classes,
            short_info=info,
            long_info=info,
            events=[],
            locked=True,
            cluster=cluster,
            shape=shape,
        )

    # add edges
    hidden_by_transitive = get_transitive_reduction(widget, a, edges)
    for edge, source, target in edges:
        x = (edge, source, target)

        if (x in hidden_by_transitive and x not in custom):
            # don't draw edges hidden by transitive reduction
            continue

        if (source in non_existing_nodes or
            target in non_existing_nodes):
            # don't draw edges to non-existing nodes
            continue

        classes = []
        if a[('edge_info', 'none_to_none') + x]:
            classes.append('none_to_none')
        elif a[('edge_info', 'all_to_all') + x]:
            classes.append('all_to_all')
        else:
            classes.append('edge_unknown')

        if (widget.edge_display_checkboxes[edge][classes[0]].value is False and
            x not in custom):
            # don't add invisible edges
            continue

        if not a[('edge_info', 'none_to_none') + x]:
            classes += [
                c for c in [
                    'total',
                    'functional',
                    'surjective',
                    'injective',
                ] if a.get(('edge_info', c) + x)
            ]

        # TODO: custom edge labels
        labels = ['{}({}, {}):'.format(edge, source, target)]
        labels += [
            c.replace('_', ' ') for c in [
                'none_to_none',
                'all_to_all',
                'total',
                'functional',
                'surjective',
                'injective',
            ] if a.get(('edge_info', c) + x)
        ]

        if hasattr(widget, 'apply_structure_renaming'):
            labels[0] = widget.apply_structure_renaming(labels[0])

        transitive = widget.edge_display_checkboxes[edge]['transitive'].value

        g.add_edge(
            edge,
            source,
            target,
            label=edge,
            classes=classes,
            short_info='\n'.join(labels),
            long_info=[str(domain.concepts[edge])] + labels[1:],
            events=[],
            transitive = transitive,
        )

    return g

# In concept labels, we drop the variable X from formulas
# of the form p(X), X=e and f(X)=e where e is ground.

def can_abbreviate_formula(v,fmla):
    return (len(fmla.args) == 1 and fmla.args[0] == v or
            il.is_eq(fmla)
            and (fmla.args[0] == v or 
                 len(fmla.args[0].args) ==1 and fmla.args[0].args[0] == v)
            and not any(ilu.variables_ast(fmla.args[1])))

# Return true if concept is of the form X=n where n is a numeral

def is_numeral_concept(c):
    return (len(c.variables) == 1 and il.is_eq(c.formula) and isinstance(c.formula.args[0],il.Variable) and
            il.is_numeral(c.formula.args[1]))


class Graph(object):
    def __init__(self,sorts,parent_state=None):
        self.parent_state = parent_state
        concept_domain = initial_concept_domain(sorts)

        # dict mapping edge names to widget tuples
        self.edge_display_checkboxes = defaultdict(
            lambda: dict((x, Option()) for x in _edge_display_checkboxes)
        )
        # dict mapping label names to widget tuples
        self.node_label_display_checkboxes = defaultdict(
            lambda: dict((x, Option()) for x in _node_label_display_checkboxes)
        )

        self.concept_session = cis.ConceptInteractiveSession(concept_domain,And(),And(),cache={},recompute=True)
        render_concept_graph(self)

    @property
    def constraints(self):
        return ilu.Clauses(self.concept_session.suppose_constraints)


    @property
<<<<<<< HEAD
    def concept_domain(self):
        return self.concept_session.domain
=======
    def sorts(self):
        return ivy_logic.sig.sorts  # for now, display all declared sorts
>>>>>>> 943787e6

    @property
    def sort_names(self):
        return sorted(list(sig.sorts))  # for now, display all declared sorts

    @property
    def relation_ids(self):
        """ Return ids of all the concepts that need check-boxes """
        concepts = self.concept_domain.concepts
        nls = [n for n in concepts['node_labels'] if not is_numeral_concept(concepts[n])]
        return (concepts['edges'] + nls + concepts['enum'])

    @property
    def default_labels(self):
        """ Return ids of all the concepts that are shown by default """
        concepts = self.concept_domain.concepts
        return [n for n in concepts['node_labels'] if is_numeral_concept(concepts[n])]

    def concept_from_id(self,id):
        """ Get a relational concept from its id """
        return self.concept_domain.concepts[id]

    def id_from_concept(self,concept):
        """ Get a relational concept from its id """
        return concept.name

    @property
    def relations(self):
        """ Returns all the concepts that need check-boxes """
        return map(self.concept_from_id,self.relation_ids)

    @property
    def node_ids(self):
        """ Return ids of all the node concepts """
        return self.concept_domain.concepts['nodes']

    @property
    def nodes(self):
        """ Returns all the concepts that need check-boxes """
        return map(self.concept_from_id,self.node_ids)
    
    def node_sort(self,node):
        return node.sorts[0]

    # This gives the shorthand name for a concept used in node labels.
    
    def concept_label(self,concept):
        fmla = concept.formula
        if len(concept.variables) == 1:
            v = concept.variables[0]
            if can_abbreviate_formula(v,fmla):
                res = str(ilu.substitute_ast(fmla,{v.rep:Variable('',v.sort)}))
                return res.replace(' ','').replace('()','')
        return str(fmla)

    # This gives the top label of a node based on its concept

    def node_label(self,concept):
        return str(concept.sorts[0])

    # Get the projections of ternary relations using the witnesses of
    # a node.

    def find_node_with_labels(self,labels):
        for elem in self.cy_elements.elements:
            if elem['group'] == 'nodes':
                nlabs = set(elem['data']['label'].split('\n'))
                if all(l in nlabs for l in labels):
                    return self.concept_domain.concepts[elem['data']['obj']]

    # find a relation with the given label

    def find_relation_with_label(self,label):
        for rel in self.relations:
            if self.concept_label(rel) == label:
                return rel

    def get_projections(self,node):
        return self.concept_session.get_projections(node.name)

    # Parse a string into a concept

    def string_to_concept(self,text):
        # set up the signature with symbols in graph so
        # we can parse the formula.
        sig = il.sig.copy()
        with sig:
            for c in ilu.used_constants_clauses(self.state):
                if not isinstance(c.sort,ivy_logic.EnumeratedSort):
                    ivy_logic.add_symbol(str(c),c.sort)
            for c in ilu.used_constants_clauses(self.constraints):
                if not isinstance(c.sort,ivy_logic.EnumeratedSort):
                    il.add_symbol(str(c),c.sort)
            return concept_from_formula(ilu.to_formula(text))

    def new_relation(self,concept):
        add_domain_concept(self.concept_domain.concepts,concept)
            
    def state_changed(self,recomp=True):
        cs = self.concept_session
        cs.cache.clear()
        vocab = list(ilu.used_symbols_asts([c.formula for c in self.nodes]))
        vocab += list(all_symbols()) + list(ilu.used_symbols_ast(cs._to_formula()))
        cs.domain = replace_concept_domain_vocabulary(cs.domain,set(vocab))
        if recomp:
            self.recompute()

    def set_state(self,clauses,recomp=True,clear_constraints=False):
        self.state = clauses        
        self.concept_session.state = ilu.clauses_to_formula(clauses)
        if clear_constraints:
            self.concept_session.suppose_constraints = []
        self.state_changed(recomp)

    def set_concrete(self,clauses):
        self.concrete = clauses

    def recompute(self):
        self.concept_session.recompute(self.projection)
        self.cy_elements = dot_layout(render_concept_graph(self),subgraph_boxes=True)

    # TODO: this seems to be unused -- remove?
    def get_facts(self,rels,definite=True):
        clauses = []
        if not definite:
            clauses += [[~lit for lit in n.fmla] for n in self.all_nodes if n.status == "false"]
            clauses += [rela_fact(1,equals,n,n)
                        for n in self.all_nodes
                        if (n.status != "false" and not n.summary and not any(is_equality_lit(lit) for lit in n.fmla))]
        for n in self.all_nodes:
            if n.status == 'true':
                wit = get_witness(n)
                if wit != None:
                    fmla = substitute_clause(n.fmla,{'X':(wit)})
                    clauses += [[lit] for lit in fmla if not is_taut_equality_lit(lit)]
        names = set(n.name for n in self.all_nodes if (n.status == "true" if definite else n.status != "false"))
        for (r,tvals) in rels:
            if tvals:
                clauses += r.get_definite_facts(names,tvals) if definite else r.get_facts(names,tvals)
        return clauses

    def set_checkbox(self,obj,idx,val):

        # if object is a concept set, set boxes for all elements

        concept = self.concept_domain.concepts[obj]
        if isinstance(concept,co.ConceptSet):
            for sobj in concept:
                self.set_checkbox(sobj,idx,val)
            return

        # HACK: can't tell if it's edge or node_label so set both
        val = Option(val)
        if idx < len(_edge_display_checkboxes):
            self.edge_display_checkboxes[obj][_edge_display_checkboxes[idx]] = val
        if idx < len(_node_label_display_checkboxes):
            self.node_label_display_checkboxes[obj][_node_label_display_checkboxes[idx]] = val

    def get_transitive_reduction(self):
        return [] # TODO: implement
        
    def projection(self,concept_name,concept_class):
        if concept_class in ('node_labels','edges'):
            cb = self.edge_display_checkboxes if concept_class == 'edges' else self.node_label_display_checkboxes
            boxes = cb[concept_name]
            return any(boxes[i].value for i in boxes if i != 'transitive')
        return True

    def copy(self):
        c = Graph([])
        c.cy_elements = self.cy_elements
        c.concept_session = self.concept_session.clone(recompute=False)
        c.parent_state = self.parent_state
        c.attributes = list(self.attributes)
        if hasattr(self,'reverse_result'):
            c.reverse_result = list(self.reverse_result)
        return c

    def split_n_way(self,node,ps):
#        print "split_n_way, ps = {}".format([str(p) for p in ps])
        self.all_nodes = [n for n in self.all_nodes if n is not node]
        for p in ps:
            label = self.concept_label(p)
            posname = node.name + "+" + label
            self.all_nodes.append(GraphNode(posname, node.fmla + [p],node.sort))
        self.needs_recompute = True

    def split(self,node,p):
        if isinstance(p,tuple):
            self.split_n_way(node,[eq_lit(p[0],x) for x in p[1]])
            return
        nid,pid = (self.id_from_concept(x) for x in (node,p))
        self.concept_session.domain.split(nid,pid)
        self.recompute()

    def splatter(self,node,constants = None):
        if constants == None:
            constants = ilu.used_constants_clauses(self.constraints)
        concepts = self.concept_session.domain.concepts
        name = node.name + '.splatter'
        concepts[name] = enum_concepts(name,None,None)
        for cons in constants:
            c1 = concept_from_formula(Equals(Variable('X',node.sort),cons))
            concepts[c1.name] = c1
            concepts[name].append(c1.name)
        self.concept_session.domain.split(node.name,name)
        self.recompute()

    def add_constraints(self,cnstrs,recompute=True):
        self.concept_session.suppose_constraints.extend(cnstrs)
        self.state_changed(recomp=recompute)

    def empty(self,node,recompute=True):
        self.concept_session._suppose_empty(node.name)
        self.state_changed(recomp=recomp)

    def materialize(self,node,recomp=False):
        witness = self.concept_session._materialize_node(node.name)
        self.state_changed(recomp=recomp)
        return witness_concept(witness)

    def empty_edge(self,edge,recomp=False):
        self.materialize_edge(edge,false)

    def materialize_edge(self,edge,truth,recomp=False):
        rel,head,tail = edge
        witness = self.concept_session._materialize_edge(rel.name,head.name,tail.name,truth)
        self.state_changed(recomp=recomp)
        return tuple(witness_concept(w) for w in witness)

    @property
    def attributes(self):
        if not hasattr(self,'_attributes'):
            self._attributes = []
        return self._attributes

    @attributes.setter
    def attributes(self,value):
        self._attributes = value

# we want graphs to be picklable, but can't pickle Z3, so we reconstruct Z3 on unpickling

    def __getstate__(self):
        odict = self.__dict__.copy()     # copy the dict since we change it
        del odict['solver']              # remove the sover entry
        if 'post' in odict:
            del odict['post']                # remove the Z3 version of clauses
        return odict

    def __setstate__(self, state):
        self.__dict__.update(state)   # update attributes
        # get Z3 up to date
        self.solver = z3.Solver()
        self.solver.push()
        with self.parent_state.domain.sig:
            s_add(self.solver,clauses_to_z3(self.solver_clauses))

class GraphStack(object):
    """ A Graph with an undo/redo stack. """
    def __init__(self,graph):
        self.current = graph
        self.undo_stack = []
        self.redo_stack = []
        
    def can_undo(self):
        return len(self.undo_stack) > 0

    def undo(self):
        """ Roll back to most recent checkpoint """
        if self.undo_stack:
            self.redo_stack.append(self.current)
            self.current = self.undo_stack[-1]
            del self.undo_stack[-1]

    def redo(self):
        """ Undo most recent undo """
        if self.redo_stack:
            self.undo_stack.append(self.current)
            self.current = self.redo_stack[-1]
            del self.redo_stack[-1]

    def checkpoint(self,set_backtrack_point=False):
        """ Record a checkpoint """
        self.undo_stack.append(self.current.copy())
        if set_backtrack_point:
            self.undo_stack[-1].attributes.append("backtrack_point")
        del self.redo_stack[:]

def standard_graph(parent_state=None):
    sorts = [s for s in sig.sorts.values() if il.is_first_order_sort(s)]

    g = Graph(sorts,parent_state)

    if hasattr(parent_state,'universe'):
        for n in g. nodes:
            if n.sort in parent_state.universe:
                g.splatter(n,parent_state.universe[n.sort])
    return GraphStack(g)
    
<|MERGE_RESOLUTION|>--- conflicted
+++ resolved
@@ -3,27 +3,17 @@
 #
 #TODO: get z3 references out of this file
 #TODO: the import *'s are creating conflicts
-<<<<<<< HEAD
-
-from ivy_logic import Variable,sig,EnumeratedSort,UninterpretedSort,all_symbols,Equals,And
+
+from ivy_logic import Variable,EnumeratedSort,UninterpretedSort,all_symbols,Equals,And
 import ivy_logic as il
 import  ivy_logic_utils as ilu
-=======
-import z3
-from ivy_logic import Literal,Atom,Variable,Constant,Symbol,App,EnumeratedSort,equals,RelationSort,UninterpretedSort
-from ivy_solver import *
-from ivy_logic_utils import to_clause,to_literal,to_atom,used_constants_clauses,used_unary_relations_clauses,\
-         rename_clause, substitute_clause, is_equality_lit, eq_lit, substitute_lit, is_taut_equality_lit,\
-         unused_constant, used_symbols_clauses, used_symbols_clause, used_symbols_ast, used_unary_functions_clauses, used_functions_clauses,\
-         has_enumerated_sort, var_to_skolem, used_variables_in_order_clauses, used_variables_in_order_clause,\
-         substitute_clauses, substitute_constants_clause, clauses_to_formula, dual_clauses, true_clauses, and_clauses, Clauses, clause_to_formula
->>>>>>> 943787e6
 import functools
 from collections import defaultdict
 import concept as co
 import concept_interactive_session as cis
 from dot_layout import dot_layout
 from cy_elements import CyElements
+import ivy_utils as iu
 
 # This creates a concept from a formula with free variables, using the
 # variables in alphabetical order.  A canonical concept name is
@@ -413,17 +403,15 @@
 
 
     @property
-<<<<<<< HEAD
     def concept_domain(self):
         return self.concept_session.domain
-=======
+
     def sorts(self):
         return ivy_logic.sig.sorts  # for now, display all declared sorts
->>>>>>> 943787e6
 
     @property
     def sort_names(self):
-        return sorted(list(sig.sorts))  # for now, display all declared sorts
+        return sorted(list(il.sig.sorts))  # for now, display all declared sorts
 
     @property
     def relation_ids(self):
@@ -709,7 +697,8 @@
         del self.redo_stack[:]
 
 def standard_graph(parent_state=None):
-    sorts = [s for s in sig.sorts.values() if il.is_first_order_sort(s)]
+
+    sorts = [s for s in il.sig.sorts.values() if il.is_first_order_sort(s)]
 
     g = Graph(sorts,parent_state)
 
