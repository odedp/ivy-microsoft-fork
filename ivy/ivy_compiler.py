#
# Copyright (c) Microsoft Corporation. All Rights Reserved.
#
from ivy_art import *
import pickle
from ivy_interp import Interp, eval_state_facts
from functools import partial
from ivy_concept_space import *
from ivy_parser import parse,ConstantDecl,ActionDef,Ivy,inst_mod
from ivy_actions import DerivedUpdate, type_check_action, type_check, SymbolList, UpdatePattern, ActionContext, LocalAction, AssignAction, CallAction, Sequence, IfAction, WhileAction, AssertAction, AssumeAction, NativeAction, ChoiceAction, has_code
from ivy_utils import IvyError
import ivy_logic
import ivy_dafny_compiler as dc
import ivy_solver as slv
import ivy_logic_utils as lu
import string
import ivy_ast
import ivy_utils as iu
import ivy_actions as ia
import ivy_alpha
import ivy_module as im
import ivy_theory as ith
import ivy_isolate as iso
import ivy_printer
import ivy_proof as ip
from collections import defaultdict
from tarjan import tarjan

class IvyDeclInterp(object):
    def __call__(self,ivy):
        for decl in ivy.decls:
            with ASTContext(decl):
                n = decl.name()
#                print "decl: {} : {}".format(n,decl.lineno if hasattr(decl,'lineno') else None)
                if n == 'assert': n = '_assert' # reserved in python!
                if hasattr(self,n):
                    for x in decl.args:
                        getattr(self,n)(x)

from ivy_ast import ASTContext

# ast compilation


ivy_ast.Variable.get_sort = lambda self: ivy_logic.find_sort(resolve_alias(self.sort.rep))

def thing(self):
    with ASTContext(self):
        return self.cmpl()

# "roots" are AST objects that bind variables, such as assignment, assume, etc. 
# some roots have symbols as args instead of terms (e.g., field assign)
def compile_root_args(self):
    return [(find_symbol(a) if isinstance(a,str) else a.compile()) for a in self.args]

def other_thing(self):
    # we have to do sort inference on roots
    if hasattr(self,'sort_infer_root'):
        with top_sort_as_default():
            res = self.clone(compile_root_args(self))
        return sort_infer(res)
    else:
        return self.clone([a.compile() for a in self.args])

ivy_logic.AST.compile = ivy_ast.AST.compile = thing
ivy_logic.AST.cmpl = ivy_ast.AST.cmpl = other_thing

op_pairs = [
    (ivy_ast.And,ivy_logic.And),
    (ivy_ast.Or,ivy_logic.Or),
    (ivy_ast.Not,ivy_logic.Not),
    (ivy_ast.Globally,ivy_logic.Globally),
    (ivy_ast.Eventually,ivy_logic.Eventually),
    (ivy_ast.And,ivy_logic.And),
    (ivy_ast.Definition,ivy_logic.Definition),
    (ivy_ast.Implies,ivy_logic.Implies),
    (ivy_ast.Iff,ivy_logic.Iff),
    (ivy_ast.Ite,ivy_logic.Ite),
]

for fc,tc in op_pairs:
    fc.cmpl = lambda self,tc=tc: tc(*[a.compile() for a in self.args])


class Context(object):
    def __enter__(self):
        self.old_context = globals().get(self.name,None)
        globals()[self.name] = self
        return self
    def __exit__(self,exc_type, exc_val, exc_tb):
        globals()[self.name] = self.old_context
        return False # don't block any exceptions

class ReturnContext(Context):
    def __init__(self,values,lineno=None):
        self.values = values
        self.lineno = lineno
        self.name = 'return_context'
    

class ExprContext(Context):
    """ Context Manager for compiling an expression. """
    def __init__(self,code=None,local_syms=None,lineno=None):
        self.code = code if code != None else []
        self.local_syms = local_syms if local_syms != None else []
        self.lineno = lineno
        self.name = 'expr_context'
    def extract(self):
        for c in self.code:
            c.lineno = self.lineno
        if len(self.code) == 1:
            return self.code[0]
        res = LocalAction(*(self.local_syms + [Sequence(*self.code)]))
        res.lineno = self.lineno
        return res


class TopContext(Context):
    """ Context Manager for compiling an expression. """
    def __init__(self,actions):
        self.actions = actions
        self.name = 'top_context'

return_context = None
expr_context = None
top_context = None

def pull_args(args,num,sym,top):
    if len(args) < num:
        raise IvyError(None,'not enough arguments to {}'.format(sym))
    if top and len(args) > num:
        raise IvyError(None,'too many arguments to {}'.format(sym))
    res = args[:num]
    del args[:num]
    return res


class cfrfail(Exception):
    def __init__(self,symbol_name):
        self.symbol_name = symbol_name

def compile_field_reference_rec(symbol_name,args,top=False):
    sym = ivy_logic.find_polymorphic_symbol(symbol_name,throw=False)
    if sym is None:
        parent_name,child_name = iu.parent_child_name(symbol_name)
        if parent_name == 'this':
            raise cfrfail(symbol_name)
        try:
            with ReturnContext(None):
                base = compile_field_reference_rec(parent_name,args)
        except cfrfail as err:
            raise cfrfail(symbol_name if err.symbol_name in im.module.hierarchy else err.symbol_name)
        sort = base.sort
        sort_parent,sort_child = iu.parent_child_name(sort.name)
        destr_name = iu.compose_names(sort_parent,child_name)
        if top_context and destr_name in top_context.actions:
            if not expr_context:
                raise IvyError(None,'call to action {} not allowed outside an action'.format(destr_name))
            args.insert(0,base)
            return field_reference_action(destr_name,args,top)
        sym = ivy_logic.find_polymorphic_symbol(destr_name)
        args.insert(0,base)
    if hasattr(sym.sort,'dom') and len(sym.sort.dom) > 0:
        res = sym(*pull_args(args,len(sym.sort.dom),sym,top))
        return res
    return sym
                           
def field_reference_action(actname,args,top):
    nformals = len(top_context.actions[actname][0])
    return compile_inline_call(ivy_ast.Atom(actname,[]),pull_args(args,nformals,actname,top))

def compile_field_reference(symbol_name,args):
    try:
        return compile_field_reference_rec(symbol_name,args,top=True)
    except cfrfail as err:
        if symbol_name in ivy_logic.sig.sorts:
            raise IvyError(None,"type {} used where a function or individual symbol is expected".format(err.symbol_name))
        raise IvyError(None,"unknown symbol: {}".format(err.symbol_name))

    
def sort_infer_contravariant(term,sort):
    try:
        return sort_infer(term,sort,True)
    except ivy_logic.Error:
        res = sort_infer(term)
        if not(res.sort == sort or im.module.is_variant(sort,res.sort)):
            raise IvyError(None,"cannot convert argument of type {} to {}".format(res.sort,sort))
        return res

def compile_inline_call(self,args):
    params,returns = top_context.actions[self.rep]
    if return_context is None or return_context.values is None:
        if len(returns) != 1:
            raise IvyError(self,"wrong number of return values")
            # TODO: right now we can't do anything with multiple returns
            sorts = [cmpl_sort(r.sort) for r in returns]
            ress = []
            for sort in sorts:
                res = ivy_logic.Symbol('loc:'+str(len(expr_context.local_syms)),sort)
                expr_context.local_syms.append(res)
                ress.append(res())
            expr_context.code.append(CallAction(*([ivy_ast.Atom(self.rep,args)]+ress)))
            return ivy_ast.Tuple(*ress)
        sort = cmpl_sort(returns[0].sort)
        res = ivy_logic.Symbol('loc:'+str(len(expr_context.local_syms)),sort)
        expr_context.local_syms.append(res)
        return_values = [res]
    else:
        return_values = return_context.values
        if len(returns) != len(return_values):
            raise IvyError(self,"wrong number of return values")
    with ASTContext(self):
        if len(params) != len(args):
            raise iu.IvyError(self,"wrong number of input parameters (got {}, expecting {})".format(len(args),len(params)))
        args = [sort_infer_contravariant(a,cmpl_sort(p.sort)) for a,p in zip(args,params)]
    expr_context.code.append(CallAction(*([ivy_ast.Atom(self.rep,args)]+return_values)))
    if return_context is None or return_context.values is None:
        return res()
    return None

def compile_app(self):
    args = [a.compile() for a in self.args]
    # handle action calls in rhs of assignment
    if expr_context and top_context and self.rep in top_context.actions:
        return compile_inline_call(self,args)
    sym = self.rep.cmpl() if isinstance(self.rep,ivy_ast.NamedBinder) else ivy_logic.Equals if self.rep == '=' else ivy_logic.find_polymorphic_symbol(self.rep,throw=False) 
    if sym is not None:
        return (sym)(*args)
    res = compile_field_reference(self.rep,args)
    return res
    
def cmpl_sort(sortname):
    return ivy_logic.find_sort(resolve_alias(sortname))

def cmpl_native_expr(self):
    res = self.clone([a.compile() for a in self.args])
    res.sort = ivy_logic.TopS
    return res

ivy_ast.NativeExpr.cmpl = cmpl_native_expr

ivy_ast.App.cmpl = ivy_ast.Atom.cmpl = compile_app

ivy_ast.Variable.cmpl = lambda self: ivy_logic.Variable(self.rep,cmpl_sort(self.sort) if isinstance(self.sort,str) else self.sort)

ivy_ast.ConstantSort.cmpl = lambda self,name: ivy_logic.ConstantSort(name)

ivy_ast.EnumeratedSort.cmpl = lambda self,name: ivy_logic.EnumeratedSort(name,self.extension)

SymbolList.cmpl = lambda self: self.clone([find_symbol(s) for s in self.symbols])

def cquant(q):
    return ivy_logic.ForAll if isinstance(q,ivy_ast.Forall) else ivy_logic.Exists

ivy_ast.Quantifier.cmpl = lambda self: cquant(self)([v.compile() for v in self.bounds],self.args[0].compile())

ivy_ast.NamedBinder.cmpl = lambda self: ivy_logic.NamedBinder(
    self.name,
    [v.compile() for v in self.bounds],
    self.args[0].compile()
)

ivy_ast.LabeledFormula.cmpl = lambda self: self.clone([self.label,sortify_with_inference(self.formula)])

# compiling update patterns is complicated because they declare constants internally
def UpdatePattern_cmpl(self):
    with ivy_logic.sig.copy():
        return ivy_ast.AST.cmpl(self)
        
UpdatePattern.cmpl = UpdatePattern_cmpl

def ConstantDecl_cmpl(self):
    return self.clone([compile_const(v,ivy_logic.sig) for v in self.args])

ConstantDecl.cmpl =  ConstantDecl_cmpl 

def Old_cmpl(self):
    foo = self.args[0].compile()
    return foo.rep.prefix('old_')(*foo.args)

ivy_ast.Old.cmpl = Old_cmpl

def get_arg_sorts(sig,args,term=None):
    if term is not None:
        args = sortify_with_inference(ivy_ast.AST(*(args+[term]))).args[0:-1]
        return [arg.get_sort() for arg in args]
    return [arg.compile().get_sort() for arg in args]
                
def get_function_sort(sig,args,rng,term=None):
    return ivy_logic.FunctionSort(*(get_arg_sorts(sig,args,term)+[rng])) if args else rng

def get_relation_sort(sig,args,term=None):
    return ivy_logic.RelationSort(get_arg_sorts(sig,args,term))

def sortify(ast):
#    print "compiling : {}".format(ast)
    return ast.compile()

def sortify_with_inference(ast):
#    print "compiling : {}".format(ast)
    with top_sort_as_default():
        res = ast.compile()
    with ASTContext(ast):
        res = sort_infer(res)
    return res


ivy_ast.AST.compile_with_sort_inference = sortify_with_inference

def compile_const(v,sig):
    with ASTContext(v):
      rng = cmpl_sort(v.sort) if hasattr(v,'sort') else ivy_logic.default_sort()
      sort = get_function_sort(sig,v.args,rng)
      with sig:
          return add_symbol(v.rep,sort)
    

def compile_local(self):
    sig = ivy_logic.sig.copy()
    with sig:
        ls = self.args[0:-1]
        if len(ls) == 1 and isinstance(ls[0],AssignAction):
            v = ls[0]
            lhs = v.args[0]
            rhs = v.args[1]
            # temporarily rename lhs symbol in case it clashes with an existing symbol
#            tmp_lhs = lhs.prefix('__var_tmp:')
            tmp_lhs = lhs
            code = []
            local_syms = []
            with ExprContext(code,local_syms):
                with alpha_sort_as_default():
                    sym = compile_const(tmp_lhs,sig)
                    ctmp_lhs = tmp_lhs.compile()
                    crhs = rhs.compile()
            with ASTContext(self):
                teq = sort_infer(Equals(ctmp_lhs,crhs))
            clhs,crhs = list(teq.args)
#            clhs = clhs.drop_prefix('__var_tmp:')
            asgn = v.clone([clhs,crhs])
            ivy_logic.remove_symbol(sym)
            if clhs.rep.name in sig.symbols:
                del sig.symbols[clhs.rep.name] # shadow the existing symbol
            ivy_logic.add_symbol(clhs.rep.name,clhs.rep.sort)
            body = sortify(self.args[-1])
            lines = body.args if isinstance(body,Sequence) else [body]
            body = Sequence(*([asgn]+lines))
            code.append(LocalAction(clhs.rep,body))
            for c in code:
                c.lineno = self.lineno
            if len(code) == 1:
                return code[0]
            res = LocalAction(*(local_syms + [Sequence(*code)]))
            res.lineno = self.lineno
            return res
        cls = [compile_const(v,sig) for v in ls]
        body = sortify(self.args[-1])
        res = LocalAction(*(cls+[body]))
        res.lineno = self.lineno
        return res

LocalAction.cmpl = compile_local

def compile_assign(self):
    code = []
    local_syms = []
    with ExprContext(code,local_syms):
        if isinstance(self.args[0],ivy_ast.Tuple):
            args = [sortify_with_inference(a) for a in self.args]
            if not isinstance(args[1],ivy_ast.Tuple) or len(args[0].args) != len(args[1].args):
                raise IvyError(self,"wrong number of values in assignment");
            for lhs,rhs in zip(args[0].args,args[1].args):
                code.append(AssignAction(lhs,rhs))
        else:
            with top_sort_as_default():
                args = [a.compile() for a in self.args]
            if isinstance(args[1],ivy_ast.Tuple):
                raise IvyError(self,"wrong number of values in assignment");
            asorts = [a.sort for a in args]
            with ASTContext(self):
                if im.module.is_variant(*asorts):
                    teq = sort_infer(ivy_logic.pto(*asorts)(*args))
                else:
                    teq = sort_infer(Equals(*args))
            args = list(teq.args)
            code.append(AssignAction(*args))
        for c in code:
            c.lineno = self.lineno
        if len(code) == 1:
            return code[0]
        res = LocalAction(*(local_syms + [Sequence(*code)]))
        res.lineno = self.lineno
        return res

AssignAction.cmpl = compile_assign

def compile_call(self):
    assert top_context
    ctx = ExprContext(lineno = self.lineno)
    name = self.args[0].rep
    if name not in top_context.actions:
        with ctx:
            with ReturnContext([a.cmpl() for a in self.args[1:]]):
                res = compile_field_reference(name,[a.compile() for a in self.args[0].args])
        if res is not None:
            raise IvyError(self,'call to non-action')
        res = ctx.extract()
        return res
    #    print "compiled call action: {}".format(res)
        return res

    with ctx:
        args = [a.cmpl() for a in self.args[0].args]
    params,returns = top_context.actions[name]
    if len(returns) != len(self.args) - 1:
        raise iu.IvyError(self,"wrong number of output parameters (got {}, expecting {})".format(len(self.args) - 1,len(returns)))
    if len(params) != len(args):
        raise iu.IvyError(self,"wrong number of input parameters (got {}, expecting {})".format(len(args),len(params)))
    with ASTContext(self):
        mas = [sort_infer(a,cmpl_sort(p.sort)) for a,p in zip(args,params)]
#        print self.args
    res = CallAction(*([ivy_ast.Atom(name,mas)] + [a.cmpl() for a in self.args[1:]]))
    res.lineno = self.lineno
    ctx.code.append(res)
    res = ctx.extract()
#    print "compiled call action: {}".format(res)
    return res

CallAction.cmpl = compile_call


def compile_if_action(self):
    if isinstance(self.args[0],ivy_ast.Some):
        sig = ivy_logic.sig.copy()
        with sig:
            ls = self.args[0].params()
            fmla = self.args[0].fmla()
            cls = [compile_const(v,sig) for v in ls]
            sfmla = sortify_with_inference(fmla)
            sargs = cls+[sfmla]
            if isinstance(self.args[0],ivy_ast.SomeMinMax):
                sargs.append(sortify_with_inference(self.args[0].index()))
            args = [self.args[0].clone(sargs),self.args[1].compile()]
        args += [a.compile() for a in self.args[2:]]
        return self.clone(args)
    else:
        ctx = ExprContext(lineno = self.lineno)
        with ctx:
            cond = sortify_with_inference(self.args[0])
        rest = [a.compile() for a in self.args[1:]]
        ctx.code.append(self.clone([cond]+rest))
        res = ctx.extract()
        return res

IfAction.cmpl = compile_if_action

def compile_while_action(self):
        ctx = ExprContext(lineno = self.lineno)
        with ctx:
            cond = sortify_with_inference(self.args[0])
            invars = map(sortify_with_inference,self.args[2:])
        body = self.args[1].compile()
        if ctx.code:
            raise iu.IvyError(self,'while condition may not contain action calls')
        ctx.code.append(self.clone([cond,body]+invars))
        res = ctx.extract()
        return res

WhileAction.cmpl = compile_while_action

def compile_assert_action(self):
    ctx = ExprContext(lineno = self.lineno)
    with ctx:
        cond = sortify_with_inference(self.args[0])
    ctx.code.append(self.clone([cond]))
    res = ctx.extract()
    return res

AssertAction.cmpl = compile_assert_action
AssumeAction.cmpl = compile_assert_action

def compile_native_arg(arg):
    if isinstance(arg,ivy_ast.Variable):
        return sortify_with_inference(arg)
    if arg.rep in ivy_logic.sig.symbols:
        return sortify_with_inference(arg)
    res = arg.clone(map(sortify_with_inference,arg.args)) # handles action names
    return res.rename(resolve_alias(res.rep))

def compile_native_symbol(arg):
    name = arg.rep
    if name in ivy_logic.sig.symbols:
        sym = ivy_logic.sig.symbols[name]
        if not isinstance(sym,ivy_logic.UnionSort):
            return sym
    name = resolve_alias(name)
    if name in ivy_logic.sig.sorts:
        return ivy_logic.Variable('X',ivy_logic.sig.sorts[name])
    if ivy_logic.is_numeral_name(name):
        return ivy_logic.Symbol(name,ivy_logic.TopS)
    raise iu.IvyError(arg,'{} is not a declared symbol or type'.format(name))

def compile_native_action(self):
    fields = self.args[0].code.split('`')
    args = [self.args[0]] + [compile_native_arg(a) if not fields[i*2].endswith('"') else compile_native_symbol(a) for i,a in enumerate(self.args[1:])]
    return self.clone(args)

NativeAction.cmpl = compile_native_action

def compile_native_name(atom):
    assert all(isinstance(a,ivy_ast.Variable) and isinstance(a.sort,str) for a in atom.args)
    return ivy_ast.Atom(atom.rep,[ivy_ast.Variable(a.rep,resolve_alias(a.sort)) for a in atom.args])

def compile_native_def(self):
    fields = self.args[1].code.split('`')
    args = [compile_native_name(self.args[0]),self.args[1]] + [compile_native_arg(a) if not fields[i*2].endswith('"') else compile_native_symbol(a) for i,a in enumerate(self.args[2:])]
    return self.clone(args)

def compile_action_def(a,sig):
    sig = sig.copy()
    if not hasattr(a.args[1],'lineno'):
        print a
    assert hasattr(a.args[1],'lineno')
    with sig:
        with ASTContext(a.args[1]):
            params = a.args[0].args
            pformals = [v.to_const('prm:') for v in params] 
            if params:
                subst = dict((x.rep,y) for x,y in zip(params,pformals))
                a = ivy_ast.substitute_ast(a,subst)
                assert hasattr(a.args[1],'lineno')
    #            a = ivy_ast.subst_prefix_atoms_ast(a,subst,None,None)
    #            print "after: %s" % (a)
            # convert object paramaters to arguments (object-orientation!)
            formals =  [compile_const(v,sig) for v in pformals + a.formal_params]
            returns = [compile_const(v,sig) for v in a.formal_returns]
    #        print returns
            res = sortify(a.args[1])
            assert hasattr(res,'lineno'), res
            for suba in res.iter_subactions():
                if isinstance(suba,CallAction):
                    if any(lu.used_variables_ast(a) for a in suba.args[0].args):
#                        iu.dbg('a.args[0]')
#                        iu.dbg('a.formal_params')
#                        iu.dbg('suba.lineno')
#                        iu.dbg('suba')
                        raise iu.IvyError(suba,"call may not have free variables")
            res.formal_params = formals
            res.formal_returns = returns
            res.label = a.args[0].relname
            return res

def compile_defn(df):
    has_consts = any(not isinstance(p,ivy_ast.Variable) for p in df.args[0].args)
    sig = ivy_logic.sig.copy() if has_consts else ivy_logic.sig
    with ivy_ast.ASTContext(df):
        with sig:
            for p in df.args[0].args:
                if not isinstance(p,ivy_ast.Variable):
                    compile_const(p,sig)
            if isinstance(df.args[1],ivy_ast.SomeExpr):
                ifval = df.args[1].if_value() or df.args[1].params()[0]
                elseval = df.args[1].else_value() or ifval
                eqn = ivy_ast.Forall(df.args[1].params(),
                                     ivy_ast.Atom('=',(df.args[0],ivy_ast.Ite(df.args[1].fmla(),ifval,elseval))))
                fmla = sortify_with_inference(eqn)
                args = [list(fmla.variables)[0],fmla.body.args[1].args[0]]
                if df.args[1].if_value() :
                    args.append(fmla.body.args[1].args[1])
                if df.args[1].else_value() :
                    args.append(fmla.body.args[1].args[2])
                df = ivy_logic.Definition(fmla.body.args[0],ivy_logic.Some(*args))
            else:
                eqn = ivy_ast.Atom('=',(df.args[0],df.args[1]))
                eqn = sortify_with_inference(eqn)
                df = ivy_logic.Definition(eqn.args[0],eqn.args[1])
            return df
    
def compile_schema_prem(self,sig):
    if isinstance(self,ivy_ast.ConstantDecl):
        with ivy_logic.WithSorts(sig.sorts.values()):
            sym = compile_const(self.args[0],sig)
        return self.clone([sym])
    elif isinstance(self,ivy_ast.DerivedDecl):
        raise IvyErr(self,'derived functions in schema premises not supported yet')
    elif isinstance(self,ivy_ast.TypeDef):
        t = ivy_logic.UninterpretedSort(self.args[0].rep)
        sig.sorts[t.name] = t
        return t
    elif isinstance(self,ivy_ast.LabeledFormula):
        with ivy_logic.WithSymbols(sig.all_symbols()):
            return self.compile()
    
def compile_schema_conc(self,sig):
    with ivy_logic.WithSymbols(sig.all_symbols()):
        if isinstance(self,ivy_ast.Definition):
            return compile_defn(self)
        return sortify_with_inference(self)

def compile_schema_body(self):
    sig = ivy_logic.Sig()
    prems = [compile_schema_prem(p,sig) for p in self.args[:-1]]
    res = ivy_ast.SchemaBody(*(prems+[compile_schema_conc(self.args[-1],sig)]))
    res.instances = []
    return res

ivy_ast.SchemaBody.compile = compile_schema_body    

def compile_schema_instantiation(self,fmla):
    if self.schemaname() not in im.module.schemata:
        raise iu.IvyError(self,'schema {} does not exist'.format(self.schemaname()))
    schema = im.module.schemata[self.schemaname()]
    schemasyms = [x.args[0] for x in schema.prems() if isinstance(x,ivy_ast.ConstantDecl)]
    schemasorts = [s for s in schema.prems() if isinstance(s,ivy_logic.UninterpretedSort)]
    sortmap = dict()
    pairs = []
    for d in self.match():
        x,y = d.lhs(),d.rhs()
        if isinstance(x,ivy_ast.Atom) and any((s.name == x.rep) for s in schemasorts):
            xsort = ivy_logic.UninterpretedSort(x.rep)
            if xsort in sortmap:
                raise iu.IvyError(self,'symbol {} is matched twice'.format(x))
            if y.rep not in ivy_logic.sig.sorts:
                raise iu.IvyError(self,'symbol {} is not a sort'.format(y))
            sortmap[xsort] = ivy_logic.UninterpretedSort(y.rep)
        else:
            pairs.append((x,y))
    sorted_pairs = []
    with top_sort_as_default():
        for x,y in pairs:
            with ivy_logic.WithSymbols(schemasyms):
                x,_ = ivy_logic.sort_infer_list([x.compile(),schema.conc()])
            x = ip.apply_match_alt(sortmap,x)
            y,_,_ = ivy_logic.sort_infer_list([y.compile(),fmla,x])
            sorted_pairs.append((x,y))

    return self.clone([self.args[0]]+
                      [ivy_ast.Definition(x,y) for x,y in sortmap.iteritems()] +
                      [ivy_ast.Definition(x,y) for x,y in sorted_pairs])

last_fmla = None

ivy_ast.SchemaInstantiation.compile = lambda self: compile_schema_instantiation(self,last_fmla)

def resolve_alias(name): 
    if name in im.module.aliases:
        return im.module.aliases[name]
    parts = name.rsplit(iu.ivy_compose_character,1)
    if len(parts) == 2:
        return resolve_alias(parts[0]) + iu.ivy_compose_character + parts[1]
    return name

defined_attributes = set(["weight","test"])

class IvyDomainSetup(IvyDeclInterp):
    def __init__(self,domain):
        self.domain = domain
    def alias(self,dfn):
        self.domain.aliases[dfn.defines()] = resolve_alias(dfn.args[1].rep)
    def object(self,atom):
        self.domain.add_object(atom.rep)
    def axiom(self,ax):
        self.domain.labeled_axioms.append(ax.compile())
    def property(self,ax):
        lf = ax.compile()
        self.domain.labeled_props.append(lf)
        self.last_fact = lf
    def named(self,lhs):
        cond = ivy_logic.drop_universals(self.last_fact.formula)
        if not ivy_logic.is_exists(cond) or len(cond.variables) != 1:
            raise IvyError(lhs,'property is not existential')
        rng = list(cond.variables)[0].sort
        vmap = dict((x.name,x) for x in lu.variables_ast(cond))
        used = set()
        with ivy_logic.UnsortedContext():
            args = [arg.compile() for arg in lhs.args]
        targs = []
        for a in args:
            if a.name in used:
                raise IvyError(lhs,'repeat parameter: {}'.format(a.name))
            used.add(a.name)
            if a.name in vmap:
                v = vmap[a.name]
                targs.append(v)
                if not (ivy_logic.is_topsort(a.sort) or a.sort != v.sort):
                    raise IvyError(lhs,'bad sort for {}'.format(a.name))
            else:
                if ivy_logic.is_topsort(a.sort):
                    raise IvyError(lhs,'cannot infer sort for {}'.format(a.name))
                targs.append(a)
        for x in vmap:
            if x not in used:
                raise IvyError(lhs,'{} must be a parameter of {}'.format(x,lhs.rep))
        dom = [x.sort for x in targs]
        sym = self.domain.sig.add_symbol(lhs.rep,ivy_logic.FuncConstSort(*(dom+[rng])))
        self.domain.named.append((self.last_fact,sym(*targs) if targs else sym))
    def schema(self,sch):
        if isinstance(sch.defn.args[1],ivy_ast.SchemaBody):
            self.domain.schemata[sch.defn.defines()] = sch.defn.args[1].compile()
        else:
            self.domain.schemata[sch.defn.defines()] = sch
    def instantiate(self,inst):
        try:
            self.domain.schemata[inst.relname].instantiate(inst.args)
        except LookupError:
            raise IvyError(inst,"{} undefined in instantiation".format(inst.relname))
        except IndexError:
            raise IvyError(inst,"wrong number of parameters in instantiation")
    def relation(self,rel):
        with ASTContext(rel):
            sym = add_symbol(rel.relname,get_relation_sort(self.domain.sig,rel.args))
        self.domain.all_relations.append((sym,len(rel.args)))
        self.domain.relations[sym] = len(rel.args)
    def individual(self,v):
        sym = compile_const(v,self.domain.sig)
#        print "sym: {!r}".format(sym)
        self.domain.functions[sym] = len(v.args)
        return sym
    def destructor(self,v):
        sym = self.individual(v)
        dom = sym.sort.dom
        if not dom:
            raise IvyError(v,"A destructor must have at least one parameter")
        self.domain.destructor_sorts[sym.name] = dom[0]
        self.domain.sort_destructors[dom[0].name].append(sym)
    def add_definition(self,ldf):
        defs = self.domain.native_definitions if isinstance(ldf.formula.args[1],ivy_ast.NativeExpr) else self.domain.definitions
        lhsvs = list(lu.variables_ast(ldf.formula.args[0]))
        for idx,v in enumerate(lhsvs):
            if v in lhsvs[idx+1:]:
                raise IvyError(ldf,"Variable {} occurs twice on left-hand side of definition".format(v))
        for v in lu.used_variables_ast(ldf.formula.args[1]):
            if v not in lhsvs:
                raise IvyError(ldf,"Variable {} occurs free on right-hand side of definition".format(v))
        defs.append(ldf)
        self.last_fact = ldf

    def derived(self,ldf):
        try:
            label = ldf.label
            df = ldf.formula
            lhs = df.args[0]
            sym = ivy_logic.add_symbol(lhs.rep,ivy_logic.TopFunctionSort(len(lhs.args)))
            df  = compile_defn(df)
            ivy_logic.remove_symbol(sym)
            add_symbol(df.args[0].rep.name,df.args[0].rep.sort)
            self.domain.all_relations.append((sym,len(lhs.args)))
            self.domain.relations[sym] = len(lhs.args)
            self.add_definition(ldf.clone([label,df]))
            self.domain.updates.append(DerivedUpdate(df))
            self.domain.symbol_order.append(sym)
        except ValueError:
            raise IvyError(df,"definition of derived relation must be a cube")
    def definition(self,ldf):
        label = ldf.label
        df = ldf.formula
        df = compile_defn(df)
        self.add_definition(ldf.clone([label,df]))
        self.domain.updates.append(DerivedUpdate(df))
        self.domain.symbol_order.append(df.args[0].rep)
        if not self.domain.sig.contains_symbol(df.args[0].rep):
            add_symbol(df.args[0].rep.name,df.args[0].rep.sort)
            
    def proof(self,pf):
        global last_fmla
        last_fmla = self.last_fact.formula
        self.domain.proofs.append((self.last_fact,pf.compile()))

    def progress(self,df):
        rel = df.args[0]
        with ASTContext(rel):
            sym = add_symbol(rel.relname,get_relation_sort(self.domain.sig,rel.args,df.args[1]))
        df = sortify_with_inference(df)
        self.domain.progress.append(df)
    def rely(self,df):
        df = sortify_with_inference(df)
        self.domain.rely.append(df)
    def mixord(self,df):
        self.domain.mixord.append(df)
    def concept(self,c):
        rel = c.args[0]
        with ASTContext(c):
          add_symbol(rel.relname,get_relation_sort(self.domain.sig,rel.args,c.args[1]))
        c = sortify_with_inference(c)
        self.domain.concept_spaces.append((c.args[0],c.args[1]))
    def update(self,upd):
        self.domain.updates.append(upd.compile())
    def type(self,typedef):
#        print "typedef {!r}".format(typedef)
        self.domain.sort_order.append(typedef.name)
        if isinstance(typedef,ivy_ast.GhostTypeDef):
            self.domain.ghost_sorts.add(typedef.name)
        if isinstance(typedef.value,ivy_ast.StructSort):
            sort = ivy_logic.ConstantSort(typedef.name)
            self.domain.sig.sorts[typedef.name] = sort
            # handle empty struct
            if typedef.name not in self.domain.sort_destructors:
                self.domain.sort_destructors[typedef.name] = []
            for a in typedef.value.args:
                p = a.clone([ivy_ast.Variable('V:dstr',sort.name)]+a.args)
                p.sort = a.sort
                with ASTContext(typedef):
                    with ASTContext(a):
                        self.destructor(p)
            return
        with ASTContext(typedef.value):
            sort = typedef.value.cmpl(typedef.name)
        self.domain.sig.sorts[typedef.name] = sort
        for c in sort.defines(): # register the type's constructors
            sym = Symbol(c,sort)
            self.domain.functions[sym] = 0
            self.domain.sig.symbols[c] = sym
            self.domain.sig.constructors.add(sym)
    def variant(self,v):
        for r in v.args:
            if r.rep not in self.domain.sig.sorts:
                raise IvyError(v,"undefined sort: {}".format(r.rep))
        self.domain.variants[v.args[1].rep].append(self.domain.sig.sorts[v.args[0].rep])
    def implementtype(self,thing):
        v = thing.formula
        for r in v.args:
            if r.rep not in self.domain.sig.sorts:
                raise IvyError(v,"undefined sort: {}".format(r.rep))
        impd = v.implemented()
        impr = v.implementer()
        if (impd in self.domain.native_types or
            impd in self.domain.sig.interp):
            raise IvyError(v,"{} is already interpreted".format(impd))
#        if impd in ivy_logic.sort_dependencies(impr):
#            raise IvyError(v,"cannot implement type {} with {} because {} depends on {}".format(impd,impr,impr,impd))
        ivy_logic.implement_type(ivy_logic.find_sort(impd),ivy_logic.find_sort(impr))
        self.domain.interps[impd].append(thing)
        
    def interpret(self,thing):
        sig = self.domain.sig
        interp = sig.interp
        if isinstance(thing.formula.args[1],ivy_ast.NativeType):
            lhs = thing.formula.args[0].rep
            if lhs in interp or lhs in self.domain.native_types :
                raise IvyError(thing,"{} is already interpreted".format(lhs))
            self.domain.native_types[lhs] = thing.formula.args[1]
            return
        lhs,rhs = (a.rep for a in thing.formula.args)
        self.domain.interps[lhs].append(thing)
        if lhs in self.domain.native_types :
            raise IvyError(thing,"{} is already interpreted".format(lhs))
        if lhs in interp:
            if interp[lhs] != rhs:
                raise IvyError(thing,"{} is already interpreted".format(lhs))
            return
        if isinstance(rhs,ivy_ast.Range):
            interp[lhs] = ivy_logic.EnumeratedSort(lhs,["{}:{}".format(i,lhs) for i in range(int(rhs.lo),int(rhs.hi)+1)])
            return
        for x,y,z in zip([sig.sorts,sig.symbols],
                         [slv.is_solver_sort,slv.is_solver_op],
                         ['sort','symbol']):
            if lhs in x:
                if not y(rhs):
                    raise IvyError(thing,"{} not a native {}".format(rhs,z))
                interp[lhs] = rhs
                if z == 'sort' and isinstance(rhs,str):
                    compile_theory(self.domain,lhs,rhs)
                return
        raise IvyUndefined(thing,lhs)
    def scenario(self,scen):
        for (s,lineno) in scen.places():
            with ASTContext(scen):
                sym = add_symbol(s,ivy_logic.RelationSort([]))
                self.domain.all_relations.append((sym,0))
                self.domain.relations[sym] = 0

    def mixin(self,m):
        if m.args[1].relname  != 'init' and m.args[1].relname not in top_context.actions:
            raise IvyError(m,'unknown action: {}'.format(m.args[1].relname))
            
class IvyConjectureSetup(IvyDeclInterp):
    def __init__(self,domain):
        self.domain = domain
    def conjecture(self,ax):
        cax = ax.compile()
        self.domain.labeled_conjs.append(cax)

def check_is_action(mod,ast,name):
    if name not in mod.actions:
        raise IvyError(ast,'{} is not an action'.format(name))

class IvyARGSetup(IvyDeclInterp):
    def __init__(self,mod):
        self.mod = mod
#    def individual(self,v):
#        self.mod.pvars.append(sortify(v).rep)
    def init(self,s):
        la = s.compile()
        self.mod.labeled_inits.append(la)
#        s = sortify_with_inference(s)
#        print "s:{}".format(s)
#        type_check(self.mod,s)
#         c = formula_to_clauses_tseitin(s)
#        if not c:
#            raise IvyError(ax,"initial condition must be a clause")
        im.module.init_cond = and_clauses(im.module.init_cond,formula_to_clauses(la.formula))
    def action(self,a):
        name = a.args[0].relname
        self.mod.actions[name] = compile_action_def(a,self.mod.sig)
        self.mod.public_actions.add(name)
    def state(self,a):
        self.mod.predicates[a.args[0].relname] = a.args[1]
    def mixin(self,m):
#        if any(a.args for a in m.args):
#            raise IvyError(m,"mixins may not have parameters")
        self.mod.mixins[m.args[1].relname].append(m)
    def _assert(self,a):
        with ASTContext(a):
            self.mod.assertions.append(type(a)(a.args[0],sortify_with_inference(a.args[1])))
    def isolate(self,iso):
        self.mod.isolates[iso.name()] = iso
    def export(self,exp):
        check_is_action(self.mod,exp,exp.exported())
        self.mod.exports.append(exp)
    def import_(self,imp):
        check_is_action(self.mod,imp,imp.imported())
        self.mod.imports.append(imp)
    def private(self,pvt):
        self.mod.privates.add(pvt.privatized())
    def delegate(self,exp):
        self.mod.delegates.append(exp)
    def native(self,native_def):
        self.mod.natives.append(compile_native_def(native_def))
    def attribute(self,a):
        lhs,rhs = a.args
#        if len(lhs.args) != 0:
#            raise IvyError(a,'attribute names may not have parameters')
        fields = lhs.rep.split(iu.ivy_compose_character)
        oname = iu.ivy_compose_character.join(fields[:-1])
        oname = 'this' if oname == '' else oname
        aname = fields[-1]
        if oname not in self.mod.actions and oname not in self.mod.hierarchy:
            raise IvyError(a,'"{}" does not name an action or object'.format(oname))
        if aname not in defined_attributes:
            raise IvyError(a,'"{}" does not name a defined attribute'.format(aname))
        self.mod.attributes[lhs.rep] = rhs
    def scenario(self,scen):
        init_tokens = set(p.rep for p in scen.args[0].args)
        transs_by_action = defaultdict(list)
        for tr in scen.args[1:]:
            transs_by_action[tr.args[2].args[1].args[0].rep].append(tr)
        for (place_name,lineno) in scen.places():
            sym = find_symbol(place_name)
            iname = place_name + '[init]'
            iact = AssignAction(sym,ivy_logic.And() if (place_name in init_tokens) else ivy_logic.Or())
            iact.formal_params = []
            iact.formal_returns = []
            iact.lineno = scen.lineno
            self.mod.actions[iname] = iact
            self.mixin(ivy_ast.MixinAfterDef(ivy_ast.Atom(iname),ivy_ast.Atom('init')))
        for actname,trs in transs_by_action.iteritems():
            choices = []
            params = None
            afters = []
            for tr in trs:
                scmix = tr.args[2]
                is_after = isinstance(scmix,ivy_ast.ScenarioAfterMixin)
                df = scmix.args[1]
                body = compile_action_def(df,self.mod.sig)
                seq = []
                if not is_after:
                    for p in tr.args[0].args:
                        seq.append(AssumeAction(find_symbol(p.rep)))
                    for p in tr.args[0].args:
                        seq.append(AssignAction(find_symbol(p.rep),ivy_logic.Or()))
                    for p in tr.args[1].args:
                        seq.append(AssignAction(find_symbol(p.rep),ivy_logic.And()))
                    seq.append(body)
                    seq = Sequence(*seq)
                else:
                    for p in tr.args[0].args:
                        seq.append(AssignAction(find_symbol(p.rep),ivy_logic.Or()))
                    for p in tr.args[1].args:
                        seq.append(AssignAction(find_symbol(p.rep),ivy_logic.And()))
                    seq.append(body)
                    seq = Sequence(*seq)
                    seq = IfAction(And(*[find_symbol(p.rep) for p in tr.args[0].args]),seq)
                if params is None:
                    params = body.formal_params
                    returns = body.formal_returns
                    mixer = scmix.args[0]
                    mixee = scmix.args[1].args[0]
                else:
                    aparams = df.formal_params + df.formal_returns
                    subst = dict(zip(aparams,params+returns))
                    seq = substitute_constants_ast(seq,subst)
                seq.lineno = tr.lineno
                if not is_after:
                    choices.append(seq)
                else:
                    afters.append(seq)
            if choices:
                choice = BalancedChoice(choices)
                choice.lineno = choices[0].lineno
                choice.formal_params = params
                choice.formal_returns = returns
                self.mod.actions[mixer.rep] = choice
                self.mixin(ivy_ast.MixinBeforeDef(mixer,mixee))
            if afters:
                choice = Sequence(*afters)
                choice.lineno = afters[0].lineno
                choice.formal_params = params
                choice.formal_returns = returns
                self.mod.actions[mixer.rep] = choice
                self.mixin(ivy_ast.MixinAfterDef(mixer,mixee))
                
        
def BalancedChoice(choices):
    if len(choices) == 1:
        return choices[0]
    return ChoiceAction(BalancedChoice(choices[0:len(choices)/2]),
                        BalancedChoice(choices[len(choices)/2:]))

def ivy_new(filename = None):
#    d = Interp()
    if filename:
        f = open(filename,'rU')
        if not f:
            raise IvyError(None,"not found: %s" % filename)
        ivy_load_file(f)
    ag = AnalysisGraph()
    return ag

isolate = iu.Parameter("isolate")    

# collect actions in case of forward reference
def collect_actions(decls):
    res = {}
    for d in decls:
        if d.name() == 'action':
            for a in d.args:
                res[a.defines()] = (a.args[0].args + a.formal_params,a.formal_returns)
    return res

def infer_parameters(decls):
    mixees = defaultdict(list)
    actdecls = dict()
    for d in decls:
        if d.name() == "action":
            for a in d.args:
                actdecls[a.defines()] = a
    for d in decls:
        if d.name() == "mixin":
            for a in d.args:
                mixeename = a.args[1].relname
                if mixeename == "init":
                    continue
                if mixeename not in actdecls:
                    raise IvyError(a,"undefined action: {}".format(mixeename))
                mixees[a.args[0].relname].append(mixeename)
    for d in decls:
        if d.name() == "action":
            for a in d.args:
                am = mixees[a.defines()]
                if len(am) == 1 and am[0] in actdecls:
                    mixin = a.args[1]
                    mixee = actdecls[am[0]]
                    nparms = len(a.args[0].args)
                    mnparms = len(mixee.args[0].args)
                    if len(a.formal_params) + nparms > len(mixee.formal_params) + mnparms:
                        raise iu.IvyError(a.args[1],'monitor has too many input parameters for {}'.format(mixee.defines()))
                    if len(a.formal_returns) > len(mixee.formal_returns):
                        raise iu.IvyError(a.args[1],'monitor has too many output parameters for {}'.format(mixee.defines()))
                    required = mnparms - nparms
                    if len(a.formal_params) < required:
                        raise iu.IvyError(a.args[1],'monitor must supply at least {} explicit input parameters for {}'.format(required,mixee.defines()))
                    xtraps = (mixee.args[0].args+mixee.formal_params)[len(a.formal_params)+nparms:]
                    xtrars = mixee.formal_returns[len(a.formal_returns):]
                    if xtraps or xtrars:
                        a.formal_params.extend(xtraps)
                        a.formal_returns.extend(xtrars)
                        subst = dict((x.drop_prefix('fml:').rep,x.rep) for x in (xtraps + xtrars))
                        a.args[1] = ivy_ast.subst_prefix_atoms_ast(a.args[1],subst,None,None)

def check_instantiations(mod,decls):
    schemata = set()
    for decl in decls.decls:
        if isinstance(decl,ivy_ast.SchemaDecl):
            for inst in decl.args:
                schemata.add(inst.defines())
    for decl in decls.decls:
        if isinstance(decl,ivy_ast.InstantiateDecl):
            for inst in decl.args:
                if inst.relname not in schemata:
                    raise IvyError(inst,"{} undefined in instantiation".format(inst.relname))


def sort_dependencies(mod,sortname):
    if sortname in mod.sort_destructors:
        for destr in mod.sort_destructors[sortname]:
            return [s.name for s in destr.sort.dom[1:] + (destr.sort.rng,)]
    if sortname in mod.interps:
        t = mod.interps[sortname]
        if isinstance(t,ivy_ast.NativeType):
            return [s.rep for s in t.args[1:] if s.rep in mod.sig.sorts]
    return []

def create_sort_order(mod):
    arcs = [(x,s) for s in mod.sort_order for x in sort_dependencies(mod,s)]
    # do nothing if sccs already sorted
    number = dict((x,i) for i,x in enumerate(mod.sort_order))
    if all(x == 'bool' or number[x] < number[y] for x,y in arcs):
        return
    m = defaultdict(set)
    for x,y in arcs:
        m[x].add(y)
    sccs = tarjan(m)
    # remove trivial sccs
    sccs = [scc for scc in sccs if len(scc) > 1 or scc[0] in sort_dependencies(mod,scc[0])]
    if len(sccs) > 0:
        raise iu.IvyError(None,'these sorts form a dependency cycle: {}.'.format(','.join(sccs[0])))
    mod.sort_order = iu.topological_sort(mod.sort_order,arcs)

def tarjan_arcs(arcs,notriv=True):
    m = defaultdict(set)
    for x,y in arcs:
        m[x].add(y)
    sccs = tarjan(m)
    if notriv:
        sccs = [scc for scc in sccs if len(scc) > 1 or scc[0] in m[scc[0]]]
    return sccs
        

def check_definitions(mod):
    arcs = [(d.formula.defines(),x)
            for d in mod.definitions
            for x in lu.symbols_ast(d.formula.args[1])]
    dmap = dict((d.formula.defines(),d) for d in mod.definitions)
    pmap = dict((lf.id,p) for lf,p in mod.proofs)
    sccs = tarjan_arcs(arcs)
    import ivy_proof
    prover = ivy_proof.ProofChecker([],[],mod.schemata)
    for scc in sccs:
        if len(scc) > 1:
            raise iu.IvyError(None,'these definitions form a dependency cycle: {}'.format(','.join(scc)))
        d = dmap[scc[0]]
        if d.id not in pmap:
            raise iu.IvyError(d,'definition of {} requires a recursion schema'.format(d.formula.defines()))
        prover.admit_definition(d,pmap[d.id])
        
def check_properties(mod):
    props = mod.labeled_props
    mod.labeled_props = []
    pmap = dict((lf.id,p) for lf,p in mod.proofs)
    nmap = dict((lf.id,n) for lf,n in mod.named)

    def named_trans(prop):
        if prop.id in nmap:
            name = nmap[prop.id]
            fmla = ivy_logic.drop_universals(prop.formula)
            v = list(fmla.variables)[0]
            fmla = fmla.body
            fmla = lu.substitute_ast(fmla,{v.name:name})
            prop = prop.clone([prop.label,fmla])
        return prop
            
    import ivy_proof
    prover = ivy_proof.ProofChecker([],[],mod.schemata)
    for prop in props:
        if prop.id in pmap:
            print 'checking {}...'.format(prop.label)
            subgoals = prover.admit_proposition(prop,pmap[prop.id])
            prop = named_trans(prop)
            if len(subgoals) == 0:
                mod.labeled_axioms.append(prop)
            else:
                for g in subgoals:
                    label = ia.compose_atoms(prop.label,g.label)
                    mod.labeled_props.append(g.clone([label,g.formula]))
                mod.labeled_props.append(prop)
                mod.subgoals.append((prop,subgoals))
<<<<<<< HEAD
        elif prop.temporal:
            from ivy_l2s import l2s
            print "=================" + "\n" * 10
            l2s(mod, prop)
=======
        # elif prop.temporal:
        #     from ivy_l2s import l2s
        #     print "=================" + "\n" * 10
        #     l2s(mod, prop)
>>>>>>> 7ce67387
        else:
            mod.labeled_props.append(prop)
            if prop.id in nmap:
                nprop = named_trans(prop)
                mod.labeled_props.append(nprop)
                mod.subgoals.append((nprop,[prop]))
                


def ivy_compile_theory(mod,decls,**kwargs):
    IvyDomainSetup(mod)(decls)
    
def ivy_compile_theory_from_string(mod,theory,sortname,**kwargs):
    import StringIO
    sio = StringIO.StringIO(theory)
    module = read_module(sio)
    ivy = Ivy()
    inst_mod(ivy,module,None,{'t':sortname},dict())
    ivy_compile_theory(mod,ivy,**kwargs)

def compile_theory(mod,sortname,theoryname,**kwargs):
    theory = ith.get_theory(theoryname)
    if theory is not None:
        ivy_compile_theory_from_string(mod,theory,sortname,**kwargs)
    
def compile_theories(mod,**kwargs):
    for name,value in mod.sig.interp.iteritems():
        if name in mod.sig.sorts and isinstance(value,str):
            theory = th.get_theory(value)
            ivy_compile_theory_from_string(mod,theory,name,**kwargs)

def ivy_compile(decls,mod=None,create_isolate=True,**kwargs):
    mod = mod or im.module
    with mod.sig:
        check_instantiations(mod,decls)
        for name in decls.defined:
            mod.add_to_hierarchy(name)
#        infer_parameters(decls.decls)
        with TopContext(collect_actions(decls.decls)):
            IvyDomainSetup(mod)(decls)
            IvyConjectureSetup(mod)(decls)
            IvyARGSetup(mod)(decls)
        mod.macros = decls.macros
        # progress properties are not state symbols -- remove from sig
        for p in mod.progress:
            remove_symbol(p.defines())
        mod.type_check()
        # try instantiating all the actions to type check them
        for name,action in mod.actions.iteritems():
#            print "checking: {} = {}".format(name,action)
            type_check_action(action,mod)
            if not hasattr(action,'lineno'):
                print "no lineno: {}".format(name)
            assert hasattr(action,'formal_params'), action
    
            # print "actions:"
            # for x,y in mod.actions.iteritems():
            #     print iu.pretty("action {} = {}".format(x,y))

        create_sort_order(mod)
        check_definitions(mod)
        check_properties(mod)
        if create_isolate:
            iso.create_isolate(isolate.get(),mod,**kwargs)
            im.module.labeled_axioms.extend(im.module.labeled_props)
            im.module.theory_context().__enter__()


def clear_rules(modname):
    import sys
    if modname in sys.modules:
        d = sys.modules[modname].__dict__
    else:
        d = sys.modules['ivy.' + modname].__dict__
    for s in list(d):
        if s.startswith('p_'):
            del d[s]

def read_module(f,nested=False):
    import ivy_logic_parser
    import ivy_parser
    header = f.readline()
    s = '\n' + f.read() # newline at beginning to preserve line numbers
    header = string.strip(header)
    if header.startswith('#lang ivy'):
        version = header[len('#lang ivy'):]
        old_version = iu.get_string_version()
        iu.set_string_version(version)
        if version != old_version:
            if nested:
                raise IvyError(None,'#lang ivy{} expected'.format(old_version)) 
#            print "version: {}, old_version: {}".format(version,old_version)
            clear_rules('ivy_logic_parser')
            clear_rules('ivy_parser')
            reload(ivy_logic_parser)
            reload(ivy_parser)
        ivy_parser.importer = import_module
        decls = parse(s,nested)
    elif header == '//lang dafny1':
        decls = dc.parse_to_ivy(s)
    else:
        err = IvyError(None,'file must begin with "#lang ivyN.N"')
        err.lineno = 1
        if iu.filename:
            err.filename = iu.filename
        raise err
    return decls

def import_module(name):
    fname = name + '.ivy'
    try: 
        f = open(fname,'rU')
    except Exception:
        fname = os.path.join(os.path.dirname(os.path.abspath(__file__)),'include',fname)
        try:
            f = open(fname,'rU')
        except Exception:
            raise IvyError(None,"module {} not found in current directory or module path".format(name))
    with iu.SourceFile(fname):
        mod = read_module(f,nested=True)
    return mod

def ivy_load_file(f,**kwargs):
    decls = read_module(f)
    ivy_compile(decls,**kwargs)

def ivy_from_string(string,**kwargs):
    import StringIO
    sio = StringIO.StringIO(string)
    ivy_load_file(sio,**kwargs)
    return ivy_new()<|MERGE_RESOLUTION|>--- conflicted
+++ resolved
@@ -1174,17 +1174,10 @@
                     mod.labeled_props.append(g.clone([label,g.formula]))
                 mod.labeled_props.append(prop)
                 mod.subgoals.append((prop,subgoals))
-<<<<<<< HEAD
-        elif prop.temporal:
-            from ivy_l2s import l2s
-            print "=================" + "\n" * 10
-            l2s(mod, prop)
-=======
         # elif prop.temporal:
         #     from ivy_l2s import l2s
         #     print "=================" + "\n" * 10
         #     l2s(mod, prop)
->>>>>>> 7ce67387
         else:
             mod.labeled_props.append(prop)
             if prop.id in nmap:
